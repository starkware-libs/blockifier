[workspace]
# Using version 2 to avoid unifying features. For more info, read:
#   https://doc.rust-lang.org/cargo/reference/resolver.html#feature-resolver-version-2
resolver = "2"

members = ["crates/blockifier", "crates/native_blockifier"]

[workspace.dependencies]
<<<<<<< HEAD
cairo-felt = { git = "https://github.com/lambdaclass/cairo-rs.git", rev = "bc52e17" }
cairo-vm = { git = "https://github.com/lambdaclass/cairo-rs.git", rev = "bc52e17" }
=======
cairo-felt = { git = "https://github.com/lambdaclass/cairo-rs.git" , rev = "d545372f"}
cairo-vm = { git = "https://github.com/lambdaclass/cairo-rs.git", rev = "d545372f" }
>>>>>>> d1d78673
derive_more = { version = "0.99.17" }
hex = { version = "0.4.3" }
indexmap = { version = "1.9.2" }
itertools = { version = "0.10.3" }
log = { version = "0.4" }
num-bigint = { version = "0.4" }
num-integer = { version = "0.1.45" }
num-traits = { version = "0.2" }
ouroboros = { version = "0.15.6" }
papyrus_storage = { git = "https://github.com/starkware-libs/papyrus", rev = "48a58ff" }
serde = { version = "1.0.130" }
serde_json = { version = "1.0.81" }
sha3 = { version = "0.10.6" }                                                              # Should match the commit `papyrus_storage` is using.
starknet_api = { git = "https://github.com/starkware-libs/starknet-api", rev = "0029ffe" }
strum = { version = "0.24.1" }
strum_macros = { version = "0.24.3" }
thiserror = { version = "1.0.37" }
assert_matches = { version = "1.5.0" }
pretty_assertions = { version = "1.2.1" }
test-case = { version = "2.2.2" }
phf = { version = "0.11", features = ["macros"] }
ctor = "0.2.0"<|MERGE_RESOLUTION|>--- conflicted
+++ resolved
@@ -6,13 +6,8 @@
 members = ["crates/blockifier", "crates/native_blockifier"]
 
 [workspace.dependencies]
-<<<<<<< HEAD
-cairo-felt = { git = "https://github.com/lambdaclass/cairo-rs.git", rev = "bc52e17" }
-cairo-vm = { git = "https://github.com/lambdaclass/cairo-rs.git", rev = "bc52e17" }
-=======
 cairo-felt = { git = "https://github.com/lambdaclass/cairo-rs.git" , rev = "d545372f"}
 cairo-vm = { git = "https://github.com/lambdaclass/cairo-rs.git", rev = "d545372f" }
->>>>>>> d1d78673
 derive_more = { version = "0.99.17" }
 hex = { version = "0.4.3" }
 indexmap = { version = "1.9.2" }
