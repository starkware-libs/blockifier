--- conflicted
+++ resolved
@@ -78,13 +78,9 @@
     #[error(transparent)]
     CairoRunError(#[from] CairoRunError),
     #[error("Execution failed. Failure reason: {}.", format_panic_data(.error_data))]
-<<<<<<< HEAD
-    ExecutionFailed { error_data: Vec<StarkFelt> },
+    ExecutionFailed { error_data: Vec<Felt> },
     #[error("Failed to convert Sierra to Casm: {0}")]
     FailedToConvertSierraToCasm(String),
-=======
-    ExecutionFailed { error_data: Vec<Felt> },
->>>>>>> eb4958ad
     #[error("Internal error: {0}")]
     InternalError(String),
     #[error("Invalid input: {input_descriptor}; {info}")]
@@ -150,287 +146,4 @@
         contract_class_version: u8,
         sierra_program_length: usize,
     },
-<<<<<<< HEAD
-}
-
-// A set of functions used to extract error trace from a recursive error object.
-
-pub const TRACE_LENGTH_CAP: usize = 15000;
-pub const TRACE_EXTRA_CHARS_SLACK: usize = 100;
-
-/// Extracts the error trace from a `TransactionExecutionError`. This is a top level function.
-pub fn gen_transaction_execution_error_trace(error: &TransactionExecutionError) -> String {
-    let mut error_stack: Vec<String> = Vec::new();
-
-    match error {
-        TransactionExecutionError::ExecutionError {
-            error,
-            class_hash,
-            storage_address,
-            selector,
-        }
-        | TransactionExecutionError::ValidateTransactionError {
-            error,
-            class_hash,
-            storage_address,
-            selector,
-        }
-        | TransactionExecutionError::ContractConstructorExecutionFailed(
-            ConstructorEntryPointExecutionError::ExecutionError {
-                error,
-                class_hash,
-                contract_address: storage_address,
-                // TODO(Dori, 5/5/2024): Also handle the no-selector case.
-                constructor_selector: Some(selector),
-            },
-        ) => {
-            let depth: usize = 0;
-            error_stack.push(format!(
-                "{}: Error in the called contract (contract address: {}, class hash: {}, \
-                 selector: {}):",
-                depth,
-                *storage_address.0.key(),
-                class_hash,
-                selector.0
-            ));
-            extract_entry_point_execution_error_into_stack_trace(
-                &mut error_stack,
-                depth + 1,
-                error,
-            );
-        }
-        _ => {
-            error_stack.push(error.to_string());
-        }
-    }
-
-    let error_stack_str = error_stack.join("\n");
-
-    // When the trace string is too long, trim it in a way that keeps both the beginning and end.
-    if error_stack_str.len() > TRACE_LENGTH_CAP + TRACE_EXTRA_CHARS_SLACK {
-        error_stack_str[..(TRACE_LENGTH_CAP / 2)].to_string()
-            + "\n\n...\n\n"
-            + &error_stack_str[(error_stack_str.len() - TRACE_LENGTH_CAP / 2)..]
-    } else {
-        error_stack_str
-    }
-}
-
-fn extract_cairo_run_error_into_stack_trace(
-    error_stack: &mut Vec<String>,
-    depth: usize,
-    error: &CairoRunError,
-) {
-    if let CairoRunError::VmException(vm_exception) = error {
-        return extract_vm_exception_into_stack_trace(error_stack, depth, vm_exception);
-    }
-    error_stack.push(error.to_string());
-}
-
-fn extract_vm_exception_into_stack_trace(
-    error_stack: &mut Vec<String>,
-    depth: usize,
-    vm_exception: &VmException,
-) {
-    let vm_exception_preamble = format!("Error at pc=0:{}:", vm_exception.pc);
-    error_stack.push(vm_exception_preamble);
-
-    if let Some(traceback) = &vm_exception.traceback {
-        error_stack.push(traceback.to_string());
-    }
-    extract_virtual_machine_error_into_stack_trace(error_stack, depth, &vm_exception.inner_exc)
-}
-
-fn extract_virtual_machine_error_into_stack_trace(
-    error_stack: &mut Vec<String>,
-    depth: usize,
-    vm_error: &VirtualMachineError,
-) {
-    match vm_error {
-        VirtualMachineError::Hint(ref boxed_hint_error) => {
-            if let HintError::Internal(internal_vm_error) = &boxed_hint_error.1 {
-                return extract_virtual_machine_error_into_stack_trace(
-                    error_stack,
-                    depth,
-                    internal_vm_error,
-                );
-            }
-            error_stack.push(boxed_hint_error.1.to_string());
-        }
-        VirtualMachineError::Other(anyhow_error) => {
-            let syscall_exec_err = anyhow_error.downcast_ref::<SyscallExecutionError>();
-            if let Some(downcast_anyhow) = syscall_exec_err {
-                extract_syscall_execution_error_into_stack_trace(
-                    error_stack,
-                    depth,
-                    downcast_anyhow,
-                )
-            } else {
-                let deprecated_syscall_exec_err =
-                    anyhow_error.downcast_ref::<DeprecatedSyscallExecutionError>();
-                if let Some(downcast_anyhow) = deprecated_syscall_exec_err {
-                    extract_deprecated_syscall_execution_error_into_stack_trace(
-                        error_stack,
-                        depth,
-                        downcast_anyhow,
-                    )
-                }
-            }
-        }
-        _ => {
-            error_stack.push(format!("{}\n", vm_error));
-        }
-    }
-}
-
-fn extract_syscall_execution_error_into_stack_trace(
-    error_stack: &mut Vec<String>,
-    depth: usize,
-    syscall_error: &SyscallExecutionError,
-) {
-    match syscall_error {
-        SyscallExecutionError::CallContractExecutionError {
-            class_hash,
-            storage_address,
-            selector,
-            error,
-        } => {
-            let call_contract_preamble = format!(
-                "{}: Error in the called contract (contract address: {}, class hash: {}, \
-                 selector: {}):",
-                depth,
-                storage_address.0.key(),
-                class_hash,
-                selector.0
-            );
-            error_stack.push(call_contract_preamble);
-            extract_syscall_execution_error_into_stack_trace(error_stack, depth + 1, error)
-        }
-        SyscallExecutionError::LibraryCallExecutionError {
-            class_hash,
-            storage_address,
-            selector,
-            error,
-        } => {
-            let libcall_preamble = format!(
-                "{}: Error in a library call (contract address: {}, class hash: {}, selector: {}):",
-                depth,
-                storage_address.0.key(),
-                class_hash,
-                selector.0
-            );
-            error_stack.push(libcall_preamble);
-            extract_syscall_execution_error_into_stack_trace(error_stack, depth + 1, error);
-        }
-        SyscallExecutionError::EntryPointExecutionError(entry_point_error) => {
-            extract_entry_point_execution_error_into_stack_trace(
-                error_stack,
-                depth,
-                entry_point_error,
-            )
-        }
-        _ => {
-            error_stack.push(syscall_error.to_string());
-        }
-    }
-}
-
-fn extract_deprecated_syscall_execution_error_into_stack_trace(
-    error_stack: &mut Vec<String>,
-    depth: usize,
-    syscall_error: &DeprecatedSyscallExecutionError,
-) {
-    match syscall_error {
-        DeprecatedSyscallExecutionError::CallContractExecutionError {
-            class_hash,
-            storage_address,
-            selector,
-            error,
-        } => {
-            let call_contract_preamble = format!(
-                "{}: Error in the called contract (contract address: {}, class hash: {}, \
-                 selector: {}):",
-                depth,
-                storage_address.0.key(),
-                class_hash,
-                selector.0
-            );
-            error_stack.push(call_contract_preamble);
-            extract_deprecated_syscall_execution_error_into_stack_trace(
-                error_stack,
-                depth + 1,
-                error,
-            )
-        }
-        DeprecatedSyscallExecutionError::LibraryCallExecutionError {
-            class_hash,
-            storage_address,
-            selector,
-            error,
-        } => {
-            let libcall_preamble = format!(
-                "{}: Error in a library call (contract address: {}, class hash: {}, selector: {}):",
-                depth,
-                storage_address.0.key(),
-                class_hash,
-                selector.0
-            );
-            error_stack.push(libcall_preamble);
-            extract_deprecated_syscall_execution_error_into_stack_trace(
-                error_stack,
-                depth + 1,
-                error,
-            )
-        }
-        DeprecatedSyscallExecutionError::EntryPointExecutionError(entry_point_error) => {
-            extract_entry_point_execution_error_into_stack_trace(
-                error_stack,
-                depth,
-                entry_point_error,
-            )
-        }
-        _ => error_stack.push(syscall_error.to_string()),
-    }
-}
-
-fn extract_entry_point_execution_error_into_stack_trace(
-    error_stack: &mut Vec<String>,
-    depth: usize,
-    entry_point_error: &EntryPointExecutionError,
-) {
-    match entry_point_error {
-        EntryPointExecutionError::CairoRunError(cairo_run_error) => {
-            extract_cairo_run_error_into_stack_trace(error_stack, depth, cairo_run_error)
-        }
-        _ => error_stack.push(format!("{}\n", entry_point_error)),
-    }
-}
-
-#[cfg(test)]
-mod test {
-    use cairo_lang_utils::byte_array::BYTE_ARRAY_MAGIC;
-    use starknet_api::hash::StarkFelt;
-
-    use crate::execution::errors::EntryPointExecutionError;
-
-    #[test]
-    fn test_syscall_failure_format() {
-        let error_data = vec![
-            // Magic to indicate that this is a byte array.
-            BYTE_ARRAY_MAGIC,
-            // the number of full words in the byte array.
-            "0x00",
-            // The pending word of the byte array: "Execution failure"
-            "0x457865637574696f6e206661696c757265",
-            // The length of the pending word.
-            "0x11",
-        ]
-        .into_iter()
-        .map(|x| StarkFelt::try_from(x).unwrap())
-        .collect();
-        let error = EntryPointExecutionError::ExecutionFailed { error_data };
-        assert_eq!(error.to_string(), "Execution failed. Failure reason: \"Execution failure\".");
-    }
-=======
->>>>>>> eb4958ad
 }