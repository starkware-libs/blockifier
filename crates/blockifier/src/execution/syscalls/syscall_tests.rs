--- conflicted
+++ resolved
@@ -190,32 +190,6 @@
     assert_consistent_contract_version(inner_contract, &state);
 }
 
-<<<<<<< HEAD
-#[test_case(FeatureContract::SierraTestContract, NATIVE_GAS_PLACEHOLDER; "Native")]
-// fails on negative flow data length exceeding limit. Might be worth splitting this test into four,
-// one for each case, rather than having it all in one
-#[test_case(FeatureContract::TestContract(CairoVersion::Cairo1), 82930; "VM")] // passes
-fn test_emit_event(test_contract: FeatureContract, expected_gas: u64) {
-    let versioned_constants = VersionedConstants::create_for_testing();
-    // Positive flow.
-    let keys = vec![stark_felt!(2019_u16), stark_felt!(2020_u16)];
-    let data = vec![stark_felt!(2021_u16), stark_felt!(2022_u16), stark_felt!(2023_u16)];
-    // TODO(Ori, 1/2/2024): Write an indicative expect message explaining why the conversion works.
-    let n_emitted_events = vec![stark_felt!(1_u16)];
-    let call_info = emit_events(test_contract, &n_emitted_events, &keys, &data).unwrap();
-    let event = EventContent {
-        keys: keys.clone().into_iter().map(EventKey).collect(),
-        data: EventData(data.clone()),
-    };
-    assert_eq!(
-        call_info.execution,
-        CallExecution {
-            events: vec![OrderedEvent { order: 0, event }],
-            gas_consumed: expected_gas,
-            ..Default::default()
-        }
-    );
-=======
 #[cfg(test)]
 mod test_emit_event {
     use self::test_case;
@@ -229,7 +203,8 @@
     #[test_case(FeatureContract::SierraTestContract, NATIVE_GAS_PLACEHOLDER; "Native")]
     #[test_case(FeatureContract::TestContract(CairoVersion::Cairo1), 82930; "VM")]
     fn positive_flow(test_contract: FeatureContract, expected_gas: u64) {
-        // TODO(Ori, 1/2/2024): Write an indicative expect message explaining why the conversion works.
+        // TODO(Ori, 1/2/2024): Write an indicative expect message explaining why the conversion
+        // works.
         let call_info = emit_events(test_contract, &N_EMITTED_EVENTS, &KEYS, &DATA).unwrap();
         let event = EventContent {
             keys: KEYS.clone().into_iter().map(EventKey).collect(),
@@ -244,7 +219,6 @@
             }
         );
     }
->>>>>>> 7f26d525
 
     #[test_case(FeatureContract::SierraTestContract; "Native")]
     #[test_case(FeatureContract::TestContract(CairoVersion::Cairo1); "VM")]
@@ -397,14 +371,7 @@
             let execution_result =
                 entry_point_call.execute_directly_in_validate_mode(&mut state).unwrap_err();
 
-<<<<<<< HEAD
             println!("{:?}", execution_result);
-=======
-    assert_matches!(
-        execution_result,
-        CallInfo { execution: CallExecution { failed: true, .. }, .. }
-    );
->>>>>>> 7f26d525
 
             assert_matches!(
                 execution_result,
@@ -423,17 +390,10 @@
 
             assert_consistent_contract_version(test_contract, &state);
 
-<<<<<<< HEAD
             assert_matches!(
                 execution_result,
                 CallInfo { execution: CallExecution { failed: true, .. }, .. }
             );
-=======
-    assert_matches!(
-        execution_result,
-        CallInfo { execution: CallExecution { failed: true, .. }, .. }
-    );
->>>>>>> 7f26d525
 
             let expected_return_data = Retdata(vec![stark_felt!(INVALID_EXECUTION_MODE_ERROR)]);
             assert_eq!(execution_result.execution.retdata, expected_return_data);
@@ -935,33 +895,6 @@
     assert_eq!(main_entry_point.execute_directly(&mut state).unwrap(), expected_call_info);
 }
 
-<<<<<<< HEAD
-#[test]
-fn test_replace_class() {
-    // pass, but needs splitting into vm and native with asserts added that the right one is being
-    // used
-    let mut state = create_deploy_test_state();
-
-    // Negative flow.
-
-    // Replace with undeclared class hash.
-    let entry_point_call = CallEntryPoint {
-        calldata: calldata![stark_felt!(1234_u16)],
-        entry_point_selector: selector_from_name("test_replace_class"),
-        ..trivial_external_entry_point()
-    };
-    let error = entry_point_call.execute_directly(&mut state).unwrap();
-    let retdata = Retdata(vec![stark_felt!(FAILED_TO_GET_CONTRACT_CLASS)]);
-    assert_eq!(
-        error.execution,
-        CallExecution {
-            gas_consumed: NATIVE_GAS_PLACEHOLDER,
-            retdata,
-            failed: true,
-            ..Default::default()
-        }
-    );
-=======
 #[cfg(test)]
 mod test_replace_class2 {
     use self::test_case;
@@ -980,7 +913,6 @@
         let error = entry_point_call.execute_directly(&mut state).unwrap_err().to_string();
         assert!(error.contains("is not declared"));
     }
->>>>>>> 7f26d525
 
     #[test_case(FeatureContract::SierraTestContract; "Native")]
     #[test_case(FeatureContract::TestContract(CairoVersion::Cairo1); "VM")]
