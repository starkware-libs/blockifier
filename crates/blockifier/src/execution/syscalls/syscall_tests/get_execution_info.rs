use std::collections::BTreeMap;

use cairo_felt::Felt252;
use num_traits::Pow;
use starknet_api::core::ChainId;
use starknet_api::data_availability::DataAvailabilityMode;
use starknet_api::hash::StarkFelt;
use starknet_api::stark_felt;
use starknet_api::transaction::{
    AccountDeploymentData, Calldata, Fee, PaymasterData, Resource, ResourceBounds,
    ResourceBoundsMapping, Tip, TransactionHash, TransactionVersion,
};
use test_case::test_case;

use crate::abi::abi_utils::selector_from_name;
use crate::context::ChainInfo;
use crate::execution::common_hints::ExecutionMode;
use crate::execution::entry_point::CallEntryPoint;
use crate::execution::execution_utils::{felt_to_stark_felt, stark_felt_to_felt};
use crate::execution::syscalls::hint_processor::{L1_GAS, L2_GAS};
use crate::execution::syscalls::syscall_tests::{
    assert_consistent_contract_version, verify_compiler_version,
};
use crate::nonce;
use crate::test_utils::contracts::FeatureContract;
use crate::test_utils::initial_test_state::test_state;
use crate::test_utils::{
    trivial_external_entry_point_with_address, CairoVersion, BALANCE, CHAIN_ID_NAME,
    CURRENT_BLOCK_NUMBER, CURRENT_BLOCK_NUMBER_FOR_VALIDATE, CURRENT_BLOCK_TIMESTAMP,
    CURRENT_BLOCK_TIMESTAMP_FOR_VALIDATE, TEST_SEQUENCER_ADDRESS,
};
use crate::transaction::constants::QUERY_VERSION_BASE_BIT;
use crate::transaction::objects::{
    CommonAccountFields, CurrentTransactionInfo, DeprecatedTransactionInfo, TransactionInfo,
};

<<<<<<< HEAD

=======
>>>>>>> 2dc95729
// TODO even more thorough testing with native
#[test_case(
    FeatureContract::SierraTestContract,
    ExecutionMode::Validate,
    TransactionVersion::ONE,
    false,
    false;
    "Native: Validate execution mode: block info fields should be zeroed. Transaction V1.")]
#[test_case(
    FeatureContract::SierraTestContract,
    ExecutionMode::Execute,
    TransactionVersion::ONE,
    false,
    false;
    "Native: Execute execution mode: block info should be as usual. Transaction V1.")]
#[test_case(
    FeatureContract::SierraTestContract,
    ExecutionMode::Validate,
    TransactionVersion::THREE,
    false,
    false;
    "Native: Validate execution mode: block info fields should be zeroed. Transaction V3.")]
#[test_case(
    FeatureContract::SierraTestContract,
    ExecutionMode::Execute,
    TransactionVersion::THREE,
    false,
    false;
    "Native: Execute execution mode: block info should be as usual. Transaction V3.")]
// TODO Native
#[test_case(
    FeatureContract::TestContract(CairoVersion::Cairo1),
    ExecutionMode::Validate,
    TransactionVersion::ONE,
    false,
    false;
    "Validate execution mode: block info fields should be zeroed. Transaction V1.")]
#[test_case(
    FeatureContract::TestContract(CairoVersion::Cairo1),
    ExecutionMode::Execute,
    TransactionVersion::ONE,
    false,
    false;
    "Execute execution mode: block info should be as usual. Transaction V1.")]
#[test_case(
    FeatureContract::TestContract(CairoVersion::Cairo1),
    ExecutionMode::Validate,
    TransactionVersion::THREE,
    false,
    false;
    "Validate execution mode: block info fields should be zeroed. Transaction V3.")]
#[test_case(
    FeatureContract::TestContract(CairoVersion::Cairo1),
    ExecutionMode::Execute,
    TransactionVersion::THREE,
    false,
    false;
    "Execute execution mode: block info should be as usual. Transaction V3.")]
#[test_case(
    FeatureContract::TestContract(CairoVersion::Cairo1),
    ExecutionMode::Execute,
    TransactionVersion::ONE,
    true,
    false;
    "Legacy contract. Execute execution mode: block info should be as usual. Transaction V1.")]
#[test_case(
    FeatureContract::TestContract(CairoVersion::Cairo1),
    ExecutionMode::Execute,
    TransactionVersion::THREE,
    true,
    false;
    "Legacy contract. Execute execution mode: block info should be as usual. Transaction V3.")]
#[test_case(
    FeatureContract::TestContract(CairoVersion::Cairo1),
    ExecutionMode::Execute,
    TransactionVersion::THREE,
    false,
    true;
    "Execute execution mode: block info should be as usual. Transaction V3. Query.")]
fn test_get_execution_info(
    test_contract: FeatureContract,
    execution_mode: ExecutionMode,
    mut version: TransactionVersion,
    is_legacy: bool,
    only_query: bool,
) {
    let legacy_contract = FeatureContract::LegacyTestContract;
    let state = &mut test_state(
        &ChainInfo::create_for_testing(),
        BALANCE,
        &[(legacy_contract, 1), (test_contract, 1)],
    );
    assert_consistent_contract_version(legacy_contract, state);
    assert_consistent_contract_version(test_contract, state);
    let expected_block_info = match execution_mode {
        ExecutionMode::Validate => [
            // Rounded block number.
            stark_felt!(CURRENT_BLOCK_NUMBER_FOR_VALIDATE),
            // Rounded timestamp.
            stark_felt!(CURRENT_BLOCK_TIMESTAMP_FOR_VALIDATE),
            StarkFelt::ZERO,
        ],
        ExecutionMode::Execute => [
            stark_felt!(CURRENT_BLOCK_NUMBER),    // Block number.
            stark_felt!(CURRENT_BLOCK_TIMESTAMP), // Block timestamp.
            StarkFelt::try_from(TEST_SEQUENCER_ADDRESS).unwrap(),
        ],
    };

    let (test_contract_address, expected_unsupported_fields) = if is_legacy {
        verify_compiler_version(legacy_contract, "2.1.0");
        (legacy_contract.get_instance_address(0), vec![])
    } else {
        (
            test_contract.get_instance_address(0),
            vec![
                StarkFelt::ZERO, // Tip.
                StarkFelt::ZERO, // Paymaster data.
                StarkFelt::ZERO, // Nonce DA.
                StarkFelt::ZERO, // Fee DA.
                StarkFelt::ZERO, // Account data.
            ],
        )
    };

    if only_query {
        let simulate_version_base = Pow::pow(Felt252::from(2_u8), QUERY_VERSION_BASE_BIT);
        let query_version = simulate_version_base + stark_felt_to_felt(version.0);
        version = TransactionVersion(felt_to_stark_felt(&query_version));
    }

    let tx_hash = TransactionHash(stark_felt!(1991_u16));
    let max_fee = Fee(42);
    let nonce = nonce!(3_u16);
    let sender_address = test_contract_address;

    let expected_tx_info: Vec<StarkFelt>;
    let mut expected_resource_bounds: Vec<StarkFelt> = vec![];
    let tx_info: TransactionInfo;
    if version == TransactionVersion::ONE {
        expected_tx_info = vec![
            version.0,                                                  // Transaction version.
            *sender_address.0.key(),                                    // Account address.
            stark_felt!(max_fee.0),                                     // Max fee.
            StarkFelt::ZERO,                                            // Signature.
            tx_hash.0,                                                  // Transaction hash.
            stark_felt!(&*ChainId(CHAIN_ID_NAME.to_string()).as_hex()), // Chain ID.
            nonce.0,                                                    // Nonce.
        ];
        if !is_legacy {
            expected_resource_bounds = vec![
                stark_felt!(0_u16), // Length of resource bounds array.
            ];
        }
        tx_info = TransactionInfo::Deprecated(DeprecatedTransactionInfo {
            common_fields: CommonAccountFields {
                transaction_hash: tx_hash,
                version: TransactionVersion::ONE,
                nonce,
                sender_address,
                only_query,
                ..Default::default()
            },
            max_fee,
        });
    } else {
        let max_amount = Fee(13);
        let max_price_per_unit = Fee(61);
        expected_tx_info = vec![
            version.0,                                                  // Transaction version.
            *sender_address.0.key(),                                    // Account address.
            StarkFelt::ZERO,                                            // Max fee.
            StarkFelt::ZERO,                                            // Signature.
            tx_hash.0,                                                  // Transaction hash.
            stark_felt!(&*ChainId(CHAIN_ID_NAME.to_string()).as_hex()), // Chain ID.
            nonce.0,                                                    // Nonce.
        ];
        if !is_legacy {
            expected_resource_bounds = vec![
                StarkFelt::from(2u32),             // Length of ResourceBounds array.
                stark_felt!(L1_GAS),               // Resource.
                stark_felt!(max_amount.0),         // Max amount.
                stark_felt!(max_price_per_unit.0), // Max price per unit.
                stark_felt!(L2_GAS),               // Resource.
                StarkFelt::ZERO,                   // Max amount.
                StarkFelt::ZERO,                   // Max price per unit.
            ];
        }
        tx_info = TransactionInfo::Current(CurrentTransactionInfo {
            common_fields: CommonAccountFields {
                transaction_hash: tx_hash,
                version: TransactionVersion::THREE,
                nonce,
                sender_address,
                only_query,
                ..Default::default()
            },
            resource_bounds: ResourceBoundsMapping(BTreeMap::from([
                (
                    Resource::L1Gas,
                    // TODO(Ori, 1/2/2024): Write an indicative expect message explaining why the
                    // convertion works.
                    ResourceBounds {
                        max_amount: max_amount
                            .0
                            .try_into()
                            .expect("Failed to convert u128 to u64."),
                        max_price_per_unit: max_price_per_unit.0,
                    },
                ),
                (Resource::L2Gas, ResourceBounds { max_amount: 0, max_price_per_unit: 0 }),
            ])),
            tip: Tip::default(),
            nonce_data_availability_mode: DataAvailabilityMode::L1,
            fee_data_availability_mode: DataAvailabilityMode::L1,
            paymaster_data: PaymasterData::default(),
            account_deployment_data: AccountDeploymentData::default(),
        });
    }

    let entry_point_selector = selector_from_name("test_get_execution_info");
    let expected_call_info = vec![
        stark_felt!(0_u16),                  // Caller address.
        *test_contract_address.0.key(),      // Storage address.
        stark_felt!(entry_point_selector.0), // Entry point selector.
    ];
    let entry_point_call = CallEntryPoint {
        entry_point_selector,
        code_address: None,
        calldata: Calldata(
            [
                expected_block_info.to_vec(),
                expected_tx_info,
                expected_resource_bounds,
                expected_unsupported_fields,
                expected_call_info,
            ]
            .concat()
            .into(),
        ),
        ..trivial_external_entry_point_with_address(test_contract_address)
    };

    let result = match execution_mode {
        ExecutionMode::Validate => {
            entry_point_call.execute_directly_given_tx_info_in_validate_mode(state, tx_info, false)
        }
        ExecutionMode::Execute => {
            entry_point_call.execute_directly_given_tx_info(state, tx_info, false)
        }
    };

    assert!(!result.unwrap().execution.failed);
    assert_consistent_contract_version(legacy_contract, state);
    assert_consistent_contract_version(test_contract, state);
}<|MERGE_RESOLUTION|>--- conflicted
+++ resolved
@@ -34,10 +34,6 @@
     CommonAccountFields, CurrentTransactionInfo, DeprecatedTransactionInfo, TransactionInfo,
 };
 
-<<<<<<< HEAD
-
-=======
->>>>>>> 2dc95729
 // TODO even more thorough testing with native
 #[test_case(
     FeatureContract::SierraTestContract,
