--- conflicted
+++ resolved
@@ -255,7 +255,6 @@
     })
 }
 
-<<<<<<< HEAD
 pub fn u256_to_biguint(u256: U256) -> BigUint {
     let lo = BigUint::from(u256.lo);
     let hi = BigUint::from(u256.hi);
@@ -270,7 +269,8 @@
     let lo = (c as u128) | ((d as u128) << 64);
 
     U256 { lo, hi }
-=======
+}
+
 pub fn encode_str_as_felts(msg: &str) -> Vec<Felt> {
     const CHUNK_SIZE: usize = 32;
 
@@ -289,5 +289,4 @@
         encoding.iter().flat_map(|felt| felt.to_bytes_be()[1..32].to_vec()).collect();
 
     String::from_utf8(bytes_err).unwrap().trim_matches('\0').to_owned()
->>>>>>> 7f26d525
 }