use std::collections::HashSet;

use cairo_lang_sierra::program::Program as SierraProgram;
use cairo_lang_starknet_classes::contract_class::ContractEntryPoints;
use cairo_vm::vm::runners::cairo_runner::ExecutionResources;
use starknet_api::core::ClassHash;

use super::entry_point::EntryPointExecutionResult;
use crate::execution::call_info::CallInfo;
use crate::execution::contract_class::SierraContractClassV1;
use crate::execution::entry_point::{CallEntryPoint, EntryPointExecutionContext};
use crate::execution::native_syscall_handler::NativeSyscallHandler;
use crate::execution::sierra_utils::{
    create_callinfo, get_code_class_hash, get_entrypoints, get_native_aot_program_cache,
    get_native_executor, get_program, get_sierra_entry_function_id, match_entrypoint,
    run_native_executor, setup_syscall_handler, wrap_syscall_handler,
};
use crate::state::state_api::State;

pub fn execute_entry_point_call(
    call: CallEntryPoint,
    contract_class: SierraContractClassV1,
    state: &mut dyn State,
    resources: &mut ExecutionResources,
    context: &mut EntryPointExecutionContext,
) -> EntryPointExecutionResult<CallInfo> {
    let sierra_program: &SierraProgram = get_program(&contract_class);
    let contract_entrypoints: &ContractEntryPoints = get_entrypoints(&contract_class);

    let matching_entrypoint =
        match_entrypoint(call.entry_point_type, call.entry_point_selector, contract_entrypoints);

    let program_cache = get_native_aot_program_cache();

    let code_class_hash: ClassHash = get_code_class_hash(&call, state);

    let native_executor = get_native_executor(code_class_hash, sierra_program, program_cache);

    let mut syscall_handler: NativeSyscallHandler<'_> = setup_syscall_handler(
        state,
        call.caller_address,
        call.storage_address,
        call.entry_point_selector,
        resources, /* TODO, no longer supports clone, do we add it or can we get away with using
                    * mut refs */
        context,
        Vec::new(),
        Vec::new(),
        Vec::new(),
<<<<<<< HEAD
        Default::default(),
        Default::default(),
=======
        Vec::new(),
        HashSet::new(),
>>>>>>> 2972bc83
    );

    let syscall_handler_meta = wrap_syscall_handler(&mut syscall_handler);

    let sierra_entry_function_id =
        get_sierra_entry_function_id(matching_entrypoint, sierra_program);

    let run_result = run_native_executor(
        native_executor,
        sierra_entry_function_id,
        &call,
        &syscall_handler_meta,
    )?;

    create_callinfo(
        call,
        run_result,
        syscall_handler.events,
        syscall_handler.l2_to_l1_messages,
        syscall_handler.inner_calls,
        syscall_handler.storage_read_values,
        syscall_handler.accessed_storage_keys,
    )
}<|MERGE_RESOLUTION|>--- conflicted
+++ resolved
@@ -47,13 +47,10 @@
         Vec::new(),
         Vec::new(),
         Vec::new(),
-<<<<<<< HEAD
         Default::default(),
         Default::default(),
-=======
         Vec::new(),
         HashSet::new(),
->>>>>>> 2972bc83
     );
 
     let syscall_handler_meta = wrap_syscall_handler(&mut syscall_handler);
