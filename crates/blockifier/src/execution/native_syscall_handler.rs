use std::sync::Arc;

<<<<<<< HEAD
use cairo_native::starknet::{
    BlockInfo, ExecutionInfo, ExecutionInfoV2, Secp256k1Point, StarkNetSyscallHandler,
    SyscallResult, TxInfo, TxV2Info, U256,
};
=======
use cairo_native::starknet::{BlockInfo, StarkNetSyscallHandler, TxInfo};
>>>>>>> 94b85dd5
use starknet_api::core::{
    calculate_contract_address, ClassHash, ContractAddress, EntryPointSelector, EthAddress,
    PatriciaKey,
};
use starknet_api::deprecated_contract_class::EntryPointType;
use starknet_api::hash::{StarkFelt, StarkHash};
use starknet_api::state::StorageKey;
use starknet_api::transaction::{
    Calldata, ContractAddressSalt, EventContent, EventData, EventKey, L2ToL1Payload,
};
use starknet_types_core::felt::Felt;

use super::sierra_utils::{contract_address_to_felt, felt_to_starkfelt, starkfelt_to_felt};
use crate::abi::constants;
use crate::execution::call_info::{CallInfo, MessageToL1, OrderedEvent, OrderedL2ToL1Message};
use crate::execution::common_hints::ExecutionMode;
use crate::execution::contract_class::ContractClass;
use crate::execution::entry_point::{
    CallEntryPoint, CallType, ConstructorContext, EntryPointExecutionContext, ExecutionResources,
};
use crate::execution::execution_utils::execute_deployment;
use crate::execution::syscalls::hint_processor::{
    execute_inner_call_raw, BLOCK_NUMBER_OUT_OF_RANGE_ERROR, FAILED_TO_CALCULATE_CONTRACT_ADDRESS,
    FAILED_TO_EXECUTE_CALL, FAILED_TO_GET_CONTRACT_CLASS, FAILED_TO_PARSE, FAILED_TO_READ_RESULT,
    FAILED_TO_SET_CLASS_HASH, FAILED_TO_WRITE, FORBIDDEN_CLASS_REPLACEMENT, INVALID_ARGUMENT,
    INVALID_EXECUTION_MODE_ERROR, INVALID_INPUT_LENGTH_ERROR,
};
use crate::state::state_api::State;

pub struct NativeSyscallHandler<'state> {
    pub state: &'state mut dyn State,
    pub caller_address: ContractAddress,
    pub contract_address: ContractAddress,
    pub entry_point_selector: StarkFelt,
    pub execution_resources: ExecutionResources,
    pub execution_context: EntryPointExecutionContext,
    pub events: Vec<OrderedEvent>,
    pub l2_to_l1_messages: Vec<OrderedL2ToL1Message>,
    pub inner_calls: Vec<CallInfo>,
}

impl<'state> StarkNetSyscallHandler for NativeSyscallHandler<'state> {
    fn get_block_hash(
        &mut self,
        block_number: u64,
        _remaining_gas: &mut u128,
    ) -> cairo_native::starknet::SyscallResult<Felt> {
        if self.execution_context.execution_mode == ExecutionMode::Validate {
            let execution_mode_err = Felt::from_hex(INVALID_EXECUTION_MODE_ERROR).unwrap();

            return Err(vec![execution_mode_err]);
        }

        let current_block_number = self.execution_context.block_context.block_number.0;

        if current_block_number < constants::STORED_BLOCK_HASH_BUFFER
            || block_number > current_block_number - constants::STORED_BLOCK_HASH_BUFFER
        {
            // `panic` is unreachable in this case, also this is covered by tests so we can safely
            // unwrap
            let out_of_range_felt = Felt::from_hex(BLOCK_NUMBER_OUT_OF_RANGE_ERROR).unwrap();

            return Err(vec![out_of_range_felt]);
        }

        let key = StorageKey::try_from(StarkFelt::from(block_number))
            .map_err(|e| vec![Felt::from_bytes_be_slice(e.to_string().as_bytes())])?;
        let block_hash_address =
            ContractAddress::try_from(StarkFelt::from(constants::BLOCK_HASH_CONTRACT_ADDRESS))
                .map_err(|e| vec![Felt::from_bytes_be_slice(e.to_string().as_bytes())])?;

        match self.state.get_storage_at(block_hash_address, key) {
            Ok(value) => Ok(Felt::from_bytes_be_slice(value.bytes())),
            Err(e) => Err(vec![Felt::from_bytes_be_slice(e.to_string().as_bytes())]),
        }
    }

    fn get_execution_info(&mut self, _remaining_gas: &mut u128) -> SyscallResult<ExecutionInfo> {
        Ok(ExecutionInfo {
            block_info: BlockInfo {
                block_number: 0,
                block_timestamp: 0,
                sequencer_address: Default::default(),
            },
            tx_info: TxInfo {
                version: Default::default(),
                account_contract_address: Default::default(),
                max_fee: 0,
                signature: vec![],
                transaction_hash: Default::default(),
                chain_id: Default::default(),
                nonce: Default::default(),
            },
            caller_address: Default::default(),
            contract_address: Default::default(),
            entry_point_selector: Default::default(),
        })
    }

    fn get_execution_info_v2(
        &mut self,
        _remaining_gas: &mut u128,
<<<<<<< HEAD
    ) -> SyscallResult<ExecutionInfoV2> {
        Ok(ExecutionInfoV2 {
            block_info: BlockInfo {
                block_number: 0,
                block_timestamp: 0,
                sequencer_address: Default::default(),
            },
            tx_info: TxV2Info {
                version: Default::default(),
                account_contract_address: Default::default(),
                max_fee: 0,
                signature: vec![],
                transaction_hash: Default::default(),
                chain_id: Default::default(),
                nonce: Default::default(),
                resource_bounds: vec![],
                tip: 0,
                paymaster_data: vec![],
                nonce_data_availability_mode: 0,
                fee_data_availability_mode: 0,
                account_deployment_data: vec![],
            },
            caller_address: Default::default(),
            contract_address: Default::default(),
            entry_point_selector: Default::default(),
=======
    ) -> cairo_native::starknet::SyscallResult<cairo_native::starknet::ExecutionInfo> {
        Ok(cairo_native::starknet::ExecutionInfo {
            block_info: BlockInfo {
                block_number: self.execution_context.block_context.block_number.0,
                block_timestamp: self.execution_context.block_context.block_timestamp.0,
                sequencer_address: contract_address_to_felt(
                    self.execution_context.block_context.sequencer_address,
                ),
            },
            tx_info: TxInfo {
                version: starkfelt_to_felt(self.execution_context.account_tx_context.version().0),
                account_contract_address: contract_address_to_felt(
                    self.execution_context.account_tx_context.sender_address(),
                ),
                // todo(rodro): it is ok to unwrap as default? Also, will this be deprecated soon?
                max_fee: self.execution_context.account_tx_context.max_fee().unwrap_or_default().0,
                signature: self
                    .execution_context
                    .account_tx_context
                    .signature()
                    .0
                    .iter()
                    .map(|stark_felt| starkfelt_to_felt(*stark_felt))
                    .collect(),
                transaction_hash: starkfelt_to_felt(
                    self.execution_context.account_tx_context.transaction_hash().0,
                ),
                chain_id: Felt::from_hex(&self.execution_context.block_context.chain_id.as_hex())
                    .unwrap(),
                nonce: starkfelt_to_felt(self.execution_context.account_tx_context.nonce().0),
            },
            caller_address: contract_address_to_felt(self.caller_address),
            contract_address: contract_address_to_felt(self.contract_address),
            entry_point_selector: starkfelt_to_felt(self.entry_point_selector),
>>>>>>> 94b85dd5
        })
    }

    fn deploy(
        &mut self,
        class_hash: Felt,
        contract_address_salt: Felt,
        calldata: &[Felt],
        deploy_from_zero: bool,
        remaining_gas: &mut u128,
    ) -> SyscallResult<(Felt, Vec<Felt>)> {
        let deployer_address =
            if deploy_from_zero { ContractAddress::default() } else { self.contract_address };

        let class_hash = ClassHash(felt_to_starkfelt(class_hash));

        let wrapper_calldata = Calldata(Arc::new(
            calldata.iter().map(|felt| felt_to_starkfelt(*felt)).collect::<Vec<StarkFelt>>(),
        ));

        let calculated_contract_address = calculate_contract_address(
            ContractAddressSalt(felt_to_starkfelt(contract_address_salt)),
            class_hash,
            &wrapper_calldata,
            deployer_address,
        )
        .map_err(|_| vec![Felt::from_hex(FAILED_TO_CALCULATE_CONTRACT_ADDRESS).unwrap()])?;

        let ctor_context = ConstructorContext {
            class_hash,
            code_address: Some(calculated_contract_address),
            storage_address: calculated_contract_address,
            caller_address: deployer_address,
        };

        let call_info = execute_deployment(
            self.state,
            &mut self.execution_resources,
            &mut self.execution_context,
            ctor_context,
            wrapper_calldata,
            // todo: handle gas properly
            *remaining_gas as u64,
        )
        .map_err(|_| vec![Felt::from_hex(FAILED_TO_EXECUTE_CALL).unwrap()])?;

        let return_data =
            call_info.execution.retdata.0[..].iter().map(|felt| starkfelt_to_felt(*felt)).collect();

        let contract_address_felt =
            Felt::from_bytes_be_slice(calculated_contract_address.0.key().bytes());

        self.inner_calls.push(call_info);

        Ok((contract_address_felt, return_data))
    }

    fn replace_class(&mut self, class_hash: Felt, _remaining_gas: &mut u128) -> SyscallResult<()> {
        let class_hash = ClassHash(StarkHash::from(felt_to_starkfelt(class_hash)));
        let contract_class = self
            .state
            .get_compiled_contract_class(class_hash)
            .map_err(|_| vec![Felt::from_hex(FAILED_TO_GET_CONTRACT_CLASS).unwrap()])?;

        match contract_class {
            ContractClass::V0(_) => Err(vec![Felt::from_hex(FORBIDDEN_CLASS_REPLACEMENT).unwrap()]),
            ContractClass::V1(_) | ContractClass::V1Sierra(_) => {
                self.state
                    .set_class_hash_at(self.contract_address, class_hash)
                    .map_err(|_| vec![Felt::from_hex(FAILED_TO_SET_CLASS_HASH).unwrap()])?;

                Ok(())
            }
        }
    }

    fn library_call(
        &mut self,
        class_hash: Felt,
        function_selector: Felt,
        calldata: &[Felt],
        remaining_gas: &mut u128,
    ) -> SyscallResult<Vec<Felt>> {
        let class_hash = ClassHash(StarkHash::from(felt_to_starkfelt(class_hash)));

        let wrapper_calldata = Calldata(Arc::new(
            calldata.iter().map(|felt| felt_to_starkfelt(*felt)).collect::<Vec<StarkFelt>>(),
        ));

        let entry_point = CallEntryPoint {
            class_hash: Some(class_hash),
            code_address: None,
            entry_point_type: EntryPointType::External,
            entry_point_selector: EntryPointSelector(StarkHash::from(felt_to_starkfelt(
                function_selector,
            ))),
            calldata: wrapper_calldata,
            // The call context remains the same in a library call.
            storage_address: self.contract_address,
            caller_address: self.caller_address,
            call_type: CallType::Delegate,
            initial_gas: *remaining_gas as u64,
        };

        execute_inner_call_raw(
            entry_point,
            self.state,
            &mut self.execution_resources,
            &mut self.execution_context,
        )
    }

    fn call_contract(
        &mut self,
        address: Felt,
        entry_point_selector: Felt,
        calldata: &[Felt],
        remaining_gas: &mut u128,
<<<<<<< HEAD
    ) -> SyscallResult<Vec<Felt>> {
        let storage_address = ContractAddress::try_from(felt_to_starkfelt(address))
=======
    ) -> cairo_native::starknet::SyscallResult<Vec<Felt>> {
        let contract_address = ContractAddress::try_from(felt_to_starkfelt(address))
>>>>>>> 94b85dd5
            .map_err(|_| vec![Felt::from_hex(INVALID_ARGUMENT).unwrap()])?;

        if self.execution_context.execution_mode == ExecutionMode::Validate
            && self.contract_address != contract_address
        {
            return Err(vec![Felt::from_hex(INVALID_EXECUTION_MODE_ERROR).unwrap()]);
        }

        let wrapper_calldata = Calldata(Arc::new(
            calldata.iter().map(|felt| felt_to_starkfelt(*felt)).collect::<Vec<StarkFelt>>(),
        ));

        let entry_point = CallEntryPoint {
            class_hash: None,
            code_address: Some(contract_address),
            entry_point_type: EntryPointType::External,
            entry_point_selector: EntryPointSelector(StarkHash::from(felt_to_starkfelt(
                entry_point_selector,
            ))),
            calldata: wrapper_calldata,
            storage_address: contract_address,
            caller_address: self.caller_address,
            call_type: CallType::Call,
            initial_gas: *remaining_gas as u64,
        };

        execute_inner_call_raw(
            entry_point,
            self.state,
            &mut self.execution_resources,
            &mut self.execution_context,
        )
    }

    fn storage_read(
        &mut self,
        _address_domain: u32,
        address: Felt,
        _remaining_gas: &mut u128,
    ) -> SyscallResult<Felt> {
        // TODO - in progress - Dom
        let storage_key = StorageKey(
            PatriciaKey::try_from(felt_to_starkfelt(address))
                .map_err(|_| vec![Felt::from_hex(INVALID_ARGUMENT).unwrap()])?,
        );
        let read_result = self.state.get_storage_at(self.contract_address, storage_key);
        let unsafe_read_result =
            read_result.map_err(|_| vec![Felt::from_hex(FAILED_TO_READ_RESULT).unwrap()])?;
        Ok(starkfelt_to_felt(unsafe_read_result))
    }

    fn storage_write(
        &mut self,
        _address_domain: u32,
        address: Felt,
        value: Felt,
        _remaining_gas: &mut u128,
    ) -> SyscallResult<()> {
        let storage_key = StorageKey(PatriciaKey::try_from(felt_to_starkfelt(address)).unwrap());
        let write_result =
            self.state.set_storage_at(self.contract_address, storage_key, felt_to_starkfelt(value));
        write_result.map_err(|_| vec![Felt::from_hex(FAILED_TO_WRITE).unwrap()])?;
        Ok(())
    }

    fn emit_event(
        &mut self,
        keys: &[Felt],
        data: &[Felt],
        _remaining_gas: &mut u128,
    ) -> SyscallResult<()> {
        let order = self.execution_context.n_emitted_events;

        self.events.push(OrderedEvent {
            order,
            event: EventContent {
                keys: keys
                    .iter()
                    .map(|felt| EventKey(felt_to_starkfelt(*felt)))
                    .collect::<Vec<EventKey>>(),
                data: EventData(data.iter().map(|felt| felt_to_starkfelt(*felt)).collect()),
            },
        });

        self.execution_context.n_emitted_events += 1;

        Ok(())
    }

    fn send_message_to_l1(
        &mut self,
        to_address: Felt,
        payload: &[Felt],
        _remaining_gas: &mut u128,
    ) -> SyscallResult<()> {
        let order = self.execution_context.n_sent_messages_to_l1;

        self.l2_to_l1_messages.push(OrderedL2ToL1Message {
            order,
            message: MessageToL1 {
                to_address: EthAddress::try_from(felt_to_starkfelt(to_address))
                    .map_err(|_| vec![Felt::from_hex(INVALID_ARGUMENT).unwrap()])?,
                payload: L2ToL1Payload(
                    payload.iter().map(|felt| felt_to_starkfelt(*felt)).collect(),
                ),
            },
        });

        self.execution_context.n_sent_messages_to_l1 += 1;

        Ok(())
    }

    fn keccak(&mut self, input: &[u64], _remaining_gas: &mut u128) -> SyscallResult<U256> {
        let input_len = input.len();

        const KECCAK_FULL_RATE_IN_WORDS: usize = 17;
        let (_, remainder) = num_integer::div_rem(input_len, KECCAK_FULL_RATE_IN_WORDS);

        if remainder != 0 {
            return Err(vec![Felt::from_hex(INVALID_INPUT_LENGTH_ERROR).unwrap()]);
        }

        let input_chunks = input.chunks_exact(KECCAK_FULL_RATE_IN_WORDS);
        let mut keccak_state = [0u64; 25];

        for chunk in input_chunks {
            for (i, val) in chunk.iter().enumerate() {
                keccak_state[i] ^= val;
            }
            keccak::f1600(&mut keccak_state)
        }

        let hash: Vec<Vec<u8>> =
            [keccak_state[0], keccak_state[1], keccak_state[2], keccak_state[3]]
                .iter()
                .map(|e| e.to_le_bytes().to_vec())
                .collect();

        let hash = hash.concat();

        Ok(U256(
            hash[0..32].try_into().map_err(|_| vec![Felt::from_hex(FAILED_TO_PARSE).unwrap()])?,
        ))
    }

    fn secp256k1_add(
        &mut self,
        _p0: Secp256k1Point,
        _p1: Secp256k1Point,
        _remaining_gas: &mut u128,
    ) -> SyscallResult<Option<Secp256k1Point>> {
        todo!("Native syscall handler - secp256k1_add") // unimplemented in cairo native
    }

    fn secp256k1_get_point_from_x(
        &self,
        _x: U256,
        _y_parity: bool,
        _remaining_gas: &mut u128,
    ) -> SyscallResult<Option<Secp256k1Point>> {
        todo!("Native syscall handler - secp256k1_get_point_from_x") // unimplemented in cairo native
    }

    fn secp256k1_get_xy(
        &self,
        _p: Secp256k1Point,
        _remaining_gas: &mut u128,
    ) -> SyscallResult<(U256, U256)> {
        todo!("Native syscall handler - secp256k1_get_xy") // unimplemented in cairo native
    }

    fn secp256k1_mul(
        &self,
        _p: Secp256k1Point,
        _m: U256,
        _remaining_gas: &mut u128,
    ) -> SyscallResult<Option<Secp256k1Point>> {
        todo!("Native syscall handler - secp256k1_mul") // unimplemented in cairo native
    }

    fn secp256k1_new(
        &self,
        _x: U256,
        _y: U256,
        _remaining_gas: &mut u128,
    ) -> SyscallResult<Option<Secp256k1Point>> {
        todo!("Native syscall handler - secp256k1_new") // unimplemented in cairo native
    }

    fn secp256r1_add(
        &self,
        _p0: Secp256k1Point,
        _p1: Secp256k1Point,
        _remaining_gas: &mut u128,
    ) -> SyscallResult<Option<Secp256k1Point>> {
        todo!("Native syscall handler - secp256r1_add") // unimplemented in cairo native
    }

    fn secp256r1_get_point_from_x(
        &self,
        _x: U256,
        _y_parity: bool,
        _remaining_gas: &mut u128,
    ) -> SyscallResult<Option<Secp256k1Point>> {
        todo!("Native syscall handler - secp256r1_get_point_from_x") // unimplemented in cairo native
    }

    fn secp256r1_get_xy(
        &self,
        _p: Secp256k1Point,
        _remaining_gas: &mut u128,
    ) -> SyscallResult<(U256, U256)> {
        todo!("Native syscall handler - secp256r1_get_xy") // unimplemented in cairo native
    }

    fn secp256r1_mul(
        &self,
        _p: Secp256k1Point,
        _m: U256,
        _remaining_gas: &mut u128,
    ) -> SyscallResult<Option<Secp256k1Point>> {
        todo!("Native syscall handler - secp256r1_mul") // unimplemented in cairo native
    }

    fn secp256r1_new(
        &mut self,
        _x: U256,
        _y: U256,
        _remaining_gas: &mut u128,
    ) -> SyscallResult<Option<Secp256k1Point>> {
        todo!("Native syscall handler - secp256r1_new") // unimplemented in cairo native
    }

    fn pop_log(&mut self) {
        todo!("Native syscall handler - pop_log") // unimplemented in cairo native
    }

    fn set_account_contract_address(&mut self, _contract_address: Felt) {
        todo!("Native syscall handler - set_account_contract_address") // unimplemented in cairo native
    }

    fn set_block_number(&mut self, _block_number: u64) {
        todo!("Native syscall handler - set_block_number") // unimplemented in cairo native
    }

    fn set_block_timestamp(&mut self, _block_timestamp: u64) {
        todo!("Native syscall handler - set_block_timestamp") // unimplemented in cairo native
    }

    fn set_caller_address(&mut self, _address: Felt) {
        todo!("Native syscall handler - set_caller_address") // unimplemented in cairo native
    }

    fn set_chain_id(&mut self, _chain_id: Felt) {
        todo!("Native syscall handler - set_chain_id") // unimplemented in cairo native
    }

    fn set_contract_address(&mut self, _address: Felt) {
        todo!("Native syscall handler - set_contract_address") // unimplemented in cairo native
    }

    fn set_max_fee(&mut self, _max_fee: u128) {
        todo!("Native syscall handler - set_max_fee") // unimplemented in cairo native
    }

    fn set_nonce(&mut self, _nonce: Felt) {
        todo!("Native syscall handler - set_nonce") // unimplemented in cairo native
    }

    fn set_sequencer_address(&mut self, _address: Felt) {
        todo!("Native syscall handler - set_sequencer_address") // unimplemented in cairo native
    }

    fn set_signature(&mut self, _signature: &[Felt]) {
        todo!("Native syscall handler - set_signature") // unimplemented in cairo native
    }

    fn set_transaction_hash(&mut self, _transaction_hash: Felt) {
        todo!("Native syscall handler - set_transaction_hash") // unimplemented in cairo native
    }

    fn set_version(&mut self, _version: Felt) {
        todo!("Native syscall handler - set_version") // unimplemented in cairo native
    }
}<|MERGE_RESOLUTION|>--- conflicted
+++ resolved
@@ -1,13 +1,6 @@
 use std::sync::Arc;
 
-<<<<<<< HEAD
-use cairo_native::starknet::{
-    BlockInfo, ExecutionInfo, ExecutionInfoV2, Secp256k1Point, StarkNetSyscallHandler,
-    SyscallResult, TxInfo, TxV2Info, U256,
-};
-=======
 use cairo_native::starknet::{BlockInfo, StarkNetSyscallHandler, TxInfo};
->>>>>>> 94b85dd5
 use starknet_api::core::{
     calculate_contract_address, ClassHash, ContractAddress, EntryPointSelector, EthAddress,
     PatriciaKey,
@@ -85,58 +78,9 @@
         }
     }
 
-    fn get_execution_info(&mut self, _remaining_gas: &mut u128) -> SyscallResult<ExecutionInfo> {
-        Ok(ExecutionInfo {
-            block_info: BlockInfo {
-                block_number: 0,
-                block_timestamp: 0,
-                sequencer_address: Default::default(),
-            },
-            tx_info: TxInfo {
-                version: Default::default(),
-                account_contract_address: Default::default(),
-                max_fee: 0,
-                signature: vec![],
-                transaction_hash: Default::default(),
-                chain_id: Default::default(),
-                nonce: Default::default(),
-            },
-            caller_address: Default::default(),
-            contract_address: Default::default(),
-            entry_point_selector: Default::default(),
-        })
-    }
-
-    fn get_execution_info_v2(
-        &mut self,
-        _remaining_gas: &mut u128,
-<<<<<<< HEAD
-    ) -> SyscallResult<ExecutionInfoV2> {
-        Ok(ExecutionInfoV2 {
-            block_info: BlockInfo {
-                block_number: 0,
-                block_timestamp: 0,
-                sequencer_address: Default::default(),
-            },
-            tx_info: TxV2Info {
-                version: Default::default(),
-                account_contract_address: Default::default(),
-                max_fee: 0,
-                signature: vec![],
-                transaction_hash: Default::default(),
-                chain_id: Default::default(),
-                nonce: Default::default(),
-                resource_bounds: vec![],
-                tip: 0,
-                paymaster_data: vec![],
-                nonce_data_availability_mode: 0,
-                fee_data_availability_mode: 0,
-                account_deployment_data: vec![],
-            },
-            caller_address: Default::default(),
-            contract_address: Default::default(),
-            entry_point_selector: Default::default(),
-=======
+    fn get_execution_info(
+        &mut self,
+        _remaining_gas: &mut u128,
     ) -> cairo_native::starknet::SyscallResult<cairo_native::starknet::ExecutionInfo> {
         Ok(cairo_native::starknet::ExecutionInfo {
             block_info: BlockInfo {
@@ -171,7 +115,6 @@
             caller_address: contract_address_to_felt(self.caller_address),
             contract_address: contract_address_to_felt(self.contract_address),
             entry_point_selector: starkfelt_to_felt(self.entry_point_selector),
->>>>>>> 94b85dd5
         })
     }
 
@@ -182,7 +125,7 @@
         calldata: &[Felt],
         deploy_from_zero: bool,
         remaining_gas: &mut u128,
-    ) -> SyscallResult<(Felt, Vec<Felt>)> {
+    ) -> cairo_native::starknet::SyscallResult<(Felt, Vec<Felt>)> {
         let deployer_address =
             if deploy_from_zero { ContractAddress::default() } else { self.contract_address };
 
@@ -229,7 +172,11 @@
         Ok((contract_address_felt, return_data))
     }
 
-    fn replace_class(&mut self, class_hash: Felt, _remaining_gas: &mut u128) -> SyscallResult<()> {
+    fn replace_class(
+        &mut self,
+        class_hash: Felt,
+        _remaining_gas: &mut u128,
+    ) -> cairo_native::starknet::SyscallResult<()> {
         let class_hash = ClassHash(StarkHash::from(felt_to_starkfelt(class_hash)));
         let contract_class = self
             .state
@@ -254,7 +201,7 @@
         function_selector: Felt,
         calldata: &[Felt],
         remaining_gas: &mut u128,
-    ) -> SyscallResult<Vec<Felt>> {
+    ) -> cairo_native::starknet::SyscallResult<Vec<Felt>> {
         let class_hash = ClassHash(StarkHash::from(felt_to_starkfelt(class_hash)));
 
         let wrapper_calldata = Calldata(Arc::new(
@@ -290,13 +237,8 @@
         entry_point_selector: Felt,
         calldata: &[Felt],
         remaining_gas: &mut u128,
-<<<<<<< HEAD
-    ) -> SyscallResult<Vec<Felt>> {
-        let storage_address = ContractAddress::try_from(felt_to_starkfelt(address))
-=======
     ) -> cairo_native::starknet::SyscallResult<Vec<Felt>> {
         let contract_address = ContractAddress::try_from(felt_to_starkfelt(address))
->>>>>>> 94b85dd5
             .map_err(|_| vec![Felt::from_hex(INVALID_ARGUMENT).unwrap()])?;
 
         if self.execution_context.execution_mode == ExecutionMode::Validate
@@ -336,7 +278,7 @@
         _address_domain: u32,
         address: Felt,
         _remaining_gas: &mut u128,
-    ) -> SyscallResult<Felt> {
+    ) -> cairo_native::starknet::SyscallResult<Felt> {
         // TODO - in progress - Dom
         let storage_key = StorageKey(
             PatriciaKey::try_from(felt_to_starkfelt(address))
@@ -354,7 +296,7 @@
         address: Felt,
         value: Felt,
         _remaining_gas: &mut u128,
-    ) -> SyscallResult<()> {
+    ) -> cairo_native::starknet::SyscallResult<()> {
         let storage_key = StorageKey(PatriciaKey::try_from(felt_to_starkfelt(address)).unwrap());
         let write_result =
             self.state.set_storage_at(self.contract_address, storage_key, felt_to_starkfelt(value));
@@ -367,7 +309,7 @@
         keys: &[Felt],
         data: &[Felt],
         _remaining_gas: &mut u128,
-    ) -> SyscallResult<()> {
+    ) -> cairo_native::starknet::SyscallResult<()> {
         let order = self.execution_context.n_emitted_events;
 
         self.events.push(OrderedEvent {
@@ -391,7 +333,7 @@
         to_address: Felt,
         payload: &[Felt],
         _remaining_gas: &mut u128,
-    ) -> SyscallResult<()> {
+    ) -> cairo_native::starknet::SyscallResult<()> {
         let order = self.execution_context.n_sent_messages_to_l1;
 
         self.l2_to_l1_messages.push(OrderedL2ToL1Message {
@@ -410,7 +352,11 @@
         Ok(())
     }
 
-    fn keccak(&mut self, input: &[u64], _remaining_gas: &mut u128) -> SyscallResult<U256> {
+    fn keccak(
+        &mut self,
+        input: &[u64],
+        _remaining_gas: &mut u128,
+    ) -> cairo_native::starknet::SyscallResult<cairo_native::starknet::U256> {
         let input_len = input.len();
 
         const KECCAK_FULL_RATE_IN_WORDS: usize = 17;
@@ -438,96 +384,102 @@
 
         let hash = hash.concat();
 
-        Ok(U256(
+        Ok(cairo_native::starknet::U256(
             hash[0..32].try_into().map_err(|_| vec![Felt::from_hex(FAILED_TO_PARSE).unwrap()])?,
         ))
     }
 
     fn secp256k1_add(
         &mut self,
-        _p0: Secp256k1Point,
-        _p1: Secp256k1Point,
-        _remaining_gas: &mut u128,
-    ) -> SyscallResult<Option<Secp256k1Point>> {
+        _p0: cairo_native::starknet::Secp256k1Point,
+        _p1: cairo_native::starknet::Secp256k1Point,
+        _remaining_gas: &mut u128,
+    ) -> cairo_native::starknet::SyscallResult<Option<cairo_native::starknet::Secp256k1Point>> {
         todo!("Native syscall handler - secp256k1_add") // unimplemented in cairo native
     }
 
     fn secp256k1_get_point_from_x(
         &self,
-        _x: U256,
+        _x: cairo_native::starknet::U256,
         _y_parity: bool,
         _remaining_gas: &mut u128,
-    ) -> SyscallResult<Option<Secp256k1Point>> {
+    ) -> cairo_native::starknet::SyscallResult<Option<cairo_native::starknet::Secp256k1Point>> {
         todo!("Native syscall handler - secp256k1_get_point_from_x") // unimplemented in cairo native
     }
 
     fn secp256k1_get_xy(
         &self,
-        _p: Secp256k1Point,
-        _remaining_gas: &mut u128,
-    ) -> SyscallResult<(U256, U256)> {
+        _p: cairo_native::starknet::Secp256k1Point,
+        _remaining_gas: &mut u128,
+    ) -> cairo_native::starknet::SyscallResult<(
+        cairo_native::starknet::U256,
+        cairo_native::starknet::U256,
+    )> {
         todo!("Native syscall handler - secp256k1_get_xy") // unimplemented in cairo native
     }
 
     fn secp256k1_mul(
         &self,
-        _p: Secp256k1Point,
-        _m: U256,
-        _remaining_gas: &mut u128,
-    ) -> SyscallResult<Option<Secp256k1Point>> {
+        _p: cairo_native::starknet::Secp256k1Point,
+        _m: cairo_native::starknet::U256,
+        _remaining_gas: &mut u128,
+    ) -> cairo_native::starknet::SyscallResult<Option<cairo_native::starknet::Secp256k1Point>> {
         todo!("Native syscall handler - secp256k1_mul") // unimplemented in cairo native
     }
 
     fn secp256k1_new(
         &self,
-        _x: U256,
-        _y: U256,
-        _remaining_gas: &mut u128,
-    ) -> SyscallResult<Option<Secp256k1Point>> {
+        _x: cairo_native::starknet::U256,
+        _y: cairo_native::starknet::U256,
+        _remaining_gas: &mut u128,
+    ) -> cairo_native::starknet::SyscallResult<Option<cairo_native::starknet::Secp256k1Point>> {
         todo!("Native syscall handler - secp256k1_new") // unimplemented in cairo native
     }
 
     fn secp256r1_add(
         &self,
-        _p0: Secp256k1Point,
-        _p1: Secp256k1Point,
-        _remaining_gas: &mut u128,
-    ) -> SyscallResult<Option<Secp256k1Point>> {
+        _p0: cairo_native::starknet::Secp256k1Point,
+        _p1: cairo_native::starknet::Secp256k1Point,
+        _remaining_gas: &mut u128,
+    ) -> cairo_native::starknet::SyscallResult<Option<cairo_native::starknet::Secp256k1Point>> {
         todo!("Native syscall handler - secp256r1_add") // unimplemented in cairo native
     }
 
     fn secp256r1_get_point_from_x(
         &self,
-        _x: U256,
+        _x: cairo_native::starknet::U256,
         _y_parity: bool,
         _remaining_gas: &mut u128,
-    ) -> SyscallResult<Option<Secp256k1Point>> {
+    ) -> cairo_native::starknet::SyscallResult<Option<cairo_native::starknet::Secp256k1Point>> {
         todo!("Native syscall handler - secp256r1_get_point_from_x") // unimplemented in cairo native
     }
 
     fn secp256r1_get_xy(
         &self,
-        _p: Secp256k1Point,
-        _remaining_gas: &mut u128,
-    ) -> SyscallResult<(U256, U256)> {
+        _p: cairo_native::starknet::Secp256k1Point,
+        _remaining_gas: &mut u128,
+    ) -> cairo_native::starknet::SyscallResult<(
+        cairo_native::starknet::U256,
+        cairo_native::starknet::U256,
+    )> {
         todo!("Native syscall handler - secp256r1_get_xy") // unimplemented in cairo native
     }
 
     fn secp256r1_mul(
         &self,
-        _p: Secp256k1Point,
-        _m: U256,
-        _remaining_gas: &mut u128,
-    ) -> SyscallResult<Option<Secp256k1Point>> {
+        _p: cairo_native::starknet::Secp256k1Point,
+        _m: cairo_native::starknet::U256,
+        _remaining_gas: &mut u128,
+    ) -> cairo_native::starknet::SyscallResult<Option<cairo_native::starknet::Secp256k1Point>> {
         todo!("Native syscall handler - secp256r1_mul") // unimplemented in cairo native
     }
 
     fn secp256r1_new(
         &mut self,
-        _x: U256,
-        _y: U256,
-        _remaining_gas: &mut u128,
-    ) -> SyscallResult<Option<Secp256k1Point>> {
+        _x: cairo_native::starknet::U256,
+        _y: cairo_native::starknet::U256,
+        _remaining_gas: &mut u128,
+    ) -> cairo_native::starknet::SyscallResult<Option<cairo_native::starknet::Secp256k1Point>> {
         todo!("Native syscall handler - secp256r1_new") // unimplemented in cairo native
     }
 
