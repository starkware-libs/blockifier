--- conflicted
+++ resolved
@@ -83,8 +83,7 @@
     fn get_execution_info(
         &mut self,
         _remaining_gas: &mut u128,
-<<<<<<< HEAD
-    ) -> cairo_native::starknet::SyscallResult<cairo_native::starknet::ExecutionInfo> {
+    ) -> SyscallResult<cairo_native::starknet::ExecutionInfo> {
         let block_context = &self.execution_context.block_context;
         let account_tx_context = &self.execution_context.account_tx_context;
 
@@ -111,9 +110,6 @@
         let contract_address = contract_address_to_felt(self.contract_address);
         let entry_point_selector = starkfelt_to_felt(self.entry_point_selector);
 
-=======
-    ) -> SyscallResult<cairo_native::starknet::ExecutionInfo> {
->>>>>>> 9d7ccdc5
         Ok(cairo_native::starknet::ExecutionInfo {
             block_info,
             tx_info,
