use starknet_api::core::{
    ClassHash, CompiledClassHash, ContractAddress, EntryPointSelector, PatriciaKey,
};
use starknet_api::deprecated_contract_class::{
    ContractClass as DeprecatedContractClass, EntryPointOffset, EntryPointType,
};
use starknet_api::{class_hash, contract_address, felt, patricia_key};
use starknet_types_core::felt::Felt;
use strum::IntoEnumIterator;
use strum_macros::EnumIter;

<<<<<<< HEAD
use crate::execution::contract_class::{
    ContractClass, ContractClassV0, ContractClassV1, NativeContractClassV1,
};
=======
use crate::abi::abi_utils::selector_from_name;
use crate::abi::constants::CONSTRUCTOR_ENTRY_POINT_NAME;
use crate::execution::contract_class::{ContractClass, ContractClassV0, ContractClassV1};
>>>>>>> eb4958ad
use crate::test_utils::{get_raw_contract_class, CairoVersion};

// This file contains featured contracts, used for tests. Use the function 'test_state' in
// initial_test_state.rs to initialize a state with these contracts.
//
// Use the mock class hashes and addresses to interact with the contracts in tests.
// The structure of such mock address / class hash is as follows:
// +-+-+-----------+---------------+---------------+---------------+
// |v|a| reserved  | 8 bits: class | 16 bits : address             |
// +-+-+-----------+---------------+---------------+---------------+
// v: 1 bit. 0 for Cairo0, 1 for Cairo1. bit 31.
// a: 1 bit. 0 for class hash, 1 for address. bit 30.
// reserved: Must be 0. bit 29-24.
// class: 8 bits. The class hash of the contract. bit 23-16. allows up to 256 unique contracts.
// address: 16 bits. The instance ID of the contract. bit 15-0. allows up to 65536 instances of each
// contract.

// Bit to set on class hashes and addresses of feature contracts to indicate the Cairo1 variant.
const CAIRO1_BIT: u32 = 1 << 31;

// Bit to set on a class hash to convert it to the respective address.
const ADDRESS_BIT: u32 = 1 << 30;

// Mock class hashes of the feature contract. Keep the bottom 16 bits of each class hash unset, to
// allow up to 65536 deployed instances of each contract.
const CLASS_HASH_BASE: u32 = 1 << 16;
const ACCOUNT_LONG_VALIDATE_BASE: u32 = CLASS_HASH_BASE;
const ACCOUNT_WITHOUT_VALIDATIONS_BASE: u32 = 2 * CLASS_HASH_BASE;
const EMPTY_CONTRACT_BASE: u32 = 3 * CLASS_HASH_BASE;
const FAULTY_ACCOUNT_BASE: u32 = 4 * CLASS_HASH_BASE;
const LEGACY_CONTRACT_BASE: u32 = 5 * CLASS_HASH_BASE;
const SECURITY_TEST_CONTRACT_BASE: u32 = 6 * CLASS_HASH_BASE;
const TEST_CONTRACT_BASE: u32 = 7 * CLASS_HASH_BASE;
const ERC20_CONTRACT_BASE: u32 = 8 * CLASS_HASH_BASE;
const SIERRA_TEST_CONTRACT_BASE: u32 = 9 * CLASS_HASH_BASE;
const SIERRA_EXECUTION_INFO_V1_CONTRACT_BASE: u32 = 10 * CLASS_HASH_BASE;

// Contract names.
const ACCOUNT_LONG_VALIDATE_NAME: &str = "account_with_long_validate";
const ACCOUNT_WITHOUT_VALIDATIONS_NAME: &str = "account_with_dummy_validate";
const EMPTY_CONTRACT_NAME: &str = "empty_contract";
const FAULTY_ACCOUNT_NAME: &str = "account_faulty";
const LEGACY_CONTRACT_NAME: &str = "legacy_test_contract";
const SECURITY_TEST_CONTRACT_NAME: &str = "security_tests_contract";
const TEST_CONTRACT_NAME: &str = "test_contract";
const SIERRA_TEST_CONTRACT_NAME: &str = "sierra_test_contract";
const SIERRA_EXECUTION_INFO_V1_CONTRACT_NAME: &str = "sierra_execution_info_v1";

// ERC20 contract is in a unique location.
const ERC20_CAIRO0_CONTRACT_PATH: &str = "./ERC20/ERC20_Cairo0/ERC20_without_some_syscalls/ERC20/\
                                          erc20_contract_without_some_syscalls_compiled.json";
const ERC20_CAIRO1_CONTRACT_PATH: &str = "./ERC20/ERC20_Cairo1/erc20.casm.json";

/// Enum representing all feature contracts.
/// The contracts that are implemented in both Cairo versions include a version field.
#[derive(Clone, Copy, Debug, EnumIter, Hash, PartialEq, Eq)]
pub enum FeatureContract {
    AccountWithLongValidate(CairoVersion),
    AccountWithoutValidations(CairoVersion),
    ERC20(CairoVersion),
    Empty(CairoVersion),
    FaultyAccount(CairoVersion),
    LegacyTestContract,
    SecurityTests,
    TestContract(CairoVersion),
    SierraTestContract,
    SierraExecutionInfoV1Contract,
}

impl FeatureContract {
    pub fn cairo_version(&self) -> CairoVersion {
        match self {
            Self::AccountWithLongValidate(version)
            | Self::AccountWithoutValidations(version)
            | Self::Empty(version)
            | Self::FaultyAccount(version)
<<<<<<< HEAD
            | Self::TestContract(version) => *version,
            Self::SecurityTests | Self::ERC20 => CairoVersion::Cairo0,
            Self::LegacyTestContract
            | Self::SierraTestContract
            | Self::SierraExecutionInfoV1Contract => CairoVersion::Cairo1,
=======
            | Self::TestContract(version)
            | Self::ERC20(version) => *version,
            Self::SecurityTests => CairoVersion::Cairo0,
            Self::LegacyTestContract => CairoVersion::Cairo1,
>>>>>>> eb4958ad
        }
    }

    fn has_two_versions(&self) -> bool {
        match self {
            Self::AccountWithLongValidate(_)
            | Self::AccountWithoutValidations(_)
            | Self::Empty(_)
            | Self::FaultyAccount(_)
            | Self::TestContract(_)
            | Self::ERC20(_) => true,
            Self::SecurityTests | Self::LegacyTestContract => false,
        }
    }

    pub fn set_cairo_version(&mut self, version: CairoVersion) {
        match self {
            Self::AccountWithLongValidate(v)
            | Self::AccountWithoutValidations(v)
            | Self::Empty(v)
            | Self::FaultyAccount(v)
            | Self::TestContract(v)
            | Self::ERC20(v) => *v = version,
            Self::LegacyTestContract | Self::SecurityTests => {
                panic!("{self:?} contract has no configurable version.")
            }
        }
    }

    pub fn get_class_hash(&self) -> ClassHash {
        class_hash!(self.get_integer_base())
    }

    pub fn get_compiled_class_hash(&self) -> CompiledClassHash {
        match self.cairo_version() {
            CairoVersion::Cairo0 => CompiledClassHash(Felt::ZERO),
            CairoVersion::Cairo1 => CompiledClassHash(felt!(self.get_integer_base())),
        }
    }

    /// Returns the address of the instance with the given instance ID.
    pub fn get_instance_address(&self, instance_id: u16) -> ContractAddress {
        let instance_id_as_u32: u32 = instance_id.into();
        contract_address!(self.get_integer_base() + instance_id_as_u32 + ADDRESS_BIT)
    }

    pub fn get_class(&self) -> ContractClass {
        match self.cairo_version() {
            CairoVersion::Cairo0 => ContractClassV0::from_file(&self.get_compiled_path()).into(),
            CairoVersion::Cairo1 => ContractClassV1::from_file(&self.get_compiled_path()).into(),
        }
    }

    // TODO(Arni, 1/1/2025): Remove this function, and use the get_class function instead.
    pub fn get_deprecated_contract_class(&self) -> DeprecatedContractClass {
        let mut raw_contract_class: serde_json::Value =
            serde_json::from_str(&self.get_raw_class()).unwrap();

        // ABI is not required for execution.
        raw_contract_class
            .as_object_mut()
            .expect("A compiled contract must be a JSON object.")
            .remove("abi");

        serde_json::from_value(raw_contract_class)
            .expect("DeprecatedContractClass is not supported for this contract.")
    }

    pub fn get_raw_class(&self) -> String {
        get_raw_contract_class(&self.get_compiled_path())
    }

    fn get_cairo_version_bit(&self) -> u32 {
        match self.cairo_version() {
            CairoVersion::Cairo0 => 0,
            CairoVersion::Cairo1 => CAIRO1_BIT,
        }
    }

    /// Unique integer representing each unique contract. Used to derive "class hash" and "address".
    fn get_integer_base(self) -> u32 {
        self.get_cairo_version_bit()
            + match self {
                Self::AccountWithLongValidate(_) => ACCOUNT_LONG_VALIDATE_BASE,
                Self::AccountWithoutValidations(_) => ACCOUNT_WITHOUT_VALIDATIONS_BASE,
                Self::Empty(_) => EMPTY_CONTRACT_BASE,
                Self::ERC20(_) => ERC20_CONTRACT_BASE,
                Self::FaultyAccount(_) => FAULTY_ACCOUNT_BASE,
                Self::LegacyTestContract => LEGACY_CONTRACT_BASE,
                Self::SecurityTests => SECURITY_TEST_CONTRACT_BASE,
                Self::TestContract(_) => TEST_CONTRACT_BASE,
                Self::SierraTestContract => SIERRA_TEST_CONTRACT_BASE,
                Self::SierraExecutionInfoV1Contract => SIERRA_EXECUTION_INFO_V1_CONTRACT_BASE,
            }
    }

    pub fn get_compiled_path(&self) -> String {
        let cairo_version = self.cairo_version();
        let contract_name = match self {
            Self::AccountWithLongValidate(_) => ACCOUNT_LONG_VALIDATE_NAME,
            Self::AccountWithoutValidations(_) => ACCOUNT_WITHOUT_VALIDATIONS_NAME,
            Self::Empty(_) => EMPTY_CONTRACT_NAME,
            Self::FaultyAccount(_) => FAULTY_ACCOUNT_NAME,
            Self::LegacyTestContract => LEGACY_CONTRACT_NAME,
            Self::SecurityTests => SECURITY_TEST_CONTRACT_NAME,
            Self::TestContract(_) => TEST_CONTRACT_NAME,
            Self::SierraTestContract => SIERRA_TEST_CONTRACT_NAME,
            // ERC20 is a special case - not in the feature_contracts directory.
<<<<<<< HEAD
            Self::ERC20 => return ERC20_CONTRACT_PATH.into(),
            Self::SierraExecutionInfoV1Contract => SIERRA_EXECUTION_INFO_V1_CONTRACT_NAME,
=======
            Self::ERC20(_) => {
                return match cairo_version {
                    CairoVersion::Cairo0 => ERC20_CAIRO0_CONTRACT_PATH.into(),
                    CairoVersion::Cairo1 => ERC20_CAIRO1_CONTRACT_PATH.into(),
                };
            }
>>>>>>> eb4958ad
        };
        format!(
            "feature_contracts/cairo{}/compiled/{}{}.json",
            match cairo_version {
                CairoVersion::Cairo0 => "0",
                CairoVersion::Cairo1 => "1",
            },
            contract_name,
            match self {
                // TODO replace with a vm vs native flag when expanding native tests to use all the
                // cairo 1 contracts
                Self::SierraTestContract | Self::SierraExecutionInfoV1Contract => ".sierra",
                _ => match cairo_version {
                    CairoVersion::Cairo0 => "_compiled",
                    CairoVersion::Cairo1 => ".casm",
                },
            }
        )
    }

<<<<<<< HEAD
    pub fn set_cairo_version(&mut self, version: CairoVersion) {
        match self {
            Self::AccountWithLongValidate(v)
            | Self::AccountWithoutValidations(v)
            | Self::Empty(v)
            | Self::FaultyAccount(v)
            | Self::TestContract(v) => *v = version,
            Self::ERC20
            | Self::LegacyTestContract
            | Self::SecurityTests
            | Self::SierraTestContract
            | Self::SierraExecutionInfoV1Contract => {
                panic!("{self:?} contract has no configurable version.")
=======
    /// Fetch PC locations from the compiled contract to compute the expected PC locations in the
    /// traceback. Computation is not robust, but as long as the cairo function itself is not
    /// edited, this computation should be stable.
    fn get_offset(
        &self,
        entry_point_selector: EntryPointSelector,
        entry_point_type: EntryPointType,
    ) -> EntryPointOffset {
        match self.get_class() {
            ContractClass::V0(class) => {
                class
                    .entry_points_by_type
                    .get(&entry_point_type)
                    .unwrap()
                    .iter()
                    .find(|ep| ep.selector == entry_point_selector)
                    .unwrap()
                    .offset
            }
            ContractClass::V1(class) => {
                class
                    .entry_points_by_type
                    .get(&entry_point_type)
                    .unwrap()
                    .iter()
                    .find(|ep| ep.selector == entry_point_selector)
                    .unwrap()
                    .offset
>>>>>>> eb4958ad
            }
        }
    }

    pub fn get_entry_point_offset(
        &self,
        entry_point_selector: EntryPointSelector,
    ) -> EntryPointOffset {
        self.get_offset(entry_point_selector, EntryPointType::External)
    }

    pub fn get_ctor_offset(
        &self,
        entry_point_selector: Option<EntryPointSelector>,
    ) -> EntryPointOffset {
        let selector =
            entry_point_selector.unwrap_or(selector_from_name(CONSTRUCTOR_ENTRY_POINT_NAME));
        self.get_offset(selector, EntryPointType::Constructor)
    }

<<<<<<< HEAD
    pub fn get_class(&self) -> ContractClass {
        match self {
            // TODO replace once vm/native is a flag
            Self::SierraTestContract | Self::SierraExecutionInfoV1Contract => {
                NativeContractClassV1::from_file(&self.get_compiled_path()).into()
            }
            _ => match self.cairo_version() {
                CairoVersion::Cairo0 => {
                    ContractClassV0::from_file(&self.get_compiled_path()).into()
                }
                CairoVersion::Cairo1 => {
                    ContractClassV1::from_file(&self.get_compiled_path()).into()
                }
            },
        }
    }

    // TODO(Arni, 1/1/2025): Remove this function, and use the get_class function instead.
    pub fn get_deprecated_contract_class(&self) -> DeprecatedContractClass {
        let mut raw_contract_class: serde_json::Value =
            serde_json::from_str(&self.get_raw_class()).unwrap();

        // ABI is not required for execution.
        raw_contract_class
            .as_object_mut()
            .expect("A compiled contract must be a JSON object.")
            .remove("abi");

        serde_json::from_value(raw_contract_class)
            .expect("DeprecatedContractClass is not supported for this contract.")
    }

    pub fn get_raw_class(&self) -> String {
        get_raw_contract_class(&self.get_compiled_path())
=======
    pub fn all_contracts() -> impl Iterator<Item = Self> {
        // EnumIter iterates over all variants with Default::default() as the cairo
        // version.
        Self::iter().flat_map(|contract| {
            if contract.has_two_versions() {
                let mut other_contract = contract;
                other_contract.set_cairo_version(contract.cairo_version().other());
                vec![contract, other_contract].into_iter()
            } else {
                vec![contract].into_iter()
            }
        })
>>>>>>> eb4958ad
    }
}<|MERGE_RESOLUTION|>--- conflicted
+++ resolved
@@ -9,15 +9,11 @@
 use strum::IntoEnumIterator;
 use strum_macros::EnumIter;
 
-<<<<<<< HEAD
+use crate::abi::abi_utils::selector_from_name;
+use crate::abi::constants::CONSTRUCTOR_ENTRY_POINT_NAME;
 use crate::execution::contract_class::{
     ContractClass, ContractClassV0, ContractClassV1, NativeContractClassV1,
 };
-=======
-use crate::abi::abi_utils::selector_from_name;
-use crate::abi::constants::CONSTRUCTOR_ENTRY_POINT_NAME;
-use crate::execution::contract_class::{ContractClass, ContractClassV0, ContractClassV1};
->>>>>>> eb4958ad
 use crate::test_utils::{get_raw_contract_class, CairoVersion};
 
 // This file contains featured contracts, used for tests. Use the function 'test_state' in
@@ -94,18 +90,12 @@
             | Self::AccountWithoutValidations(version)
             | Self::Empty(version)
             | Self::FaultyAccount(version)
-<<<<<<< HEAD
-            | Self::TestContract(version) => *version,
-            Self::SecurityTests | Self::ERC20 => CairoVersion::Cairo0,
+            | Self::TestContract(version)
+            | Self::ERC20(version) => *version,
+            Self::SecurityTests => CairoVersion::Cairo0,
             Self::LegacyTestContract
             | Self::SierraTestContract
             | Self::SierraExecutionInfoV1Contract => CairoVersion::Cairo1,
-=======
-            | Self::TestContract(version)
-            | Self::ERC20(version) => *version,
-            Self::SecurityTests => CairoVersion::Cairo0,
-            Self::LegacyTestContract => CairoVersion::Cairo1,
->>>>>>> eb4958ad
         }
     }
 
@@ -214,17 +204,13 @@
             Self::TestContract(_) => TEST_CONTRACT_NAME,
             Self::SierraTestContract => SIERRA_TEST_CONTRACT_NAME,
             // ERC20 is a special case - not in the feature_contracts directory.
-<<<<<<< HEAD
-            Self::ERC20 => return ERC20_CONTRACT_PATH.into(),
             Self::SierraExecutionInfoV1Contract => SIERRA_EXECUTION_INFO_V1_CONTRACT_NAME,
-=======
             Self::ERC20(_) => {
                 return match cairo_version {
                     CairoVersion::Cairo0 => ERC20_CAIRO0_CONTRACT_PATH.into(),
                     CairoVersion::Cairo1 => ERC20_CAIRO1_CONTRACT_PATH.into(),
                 };
             }
->>>>>>> eb4958ad
         };
         format!(
             "feature_contracts/cairo{}/compiled/{}{}.json",
@@ -245,7 +231,6 @@
         )
     }
 
-<<<<<<< HEAD
     pub fn set_cairo_version(&mut self, version: CairoVersion) {
         match self {
             Self::AccountWithLongValidate(v)
@@ -259,7 +244,10 @@
             | Self::SierraTestContract
             | Self::SierraExecutionInfoV1Contract => {
                 panic!("{self:?} contract has no configurable version.")
-=======
+            }
+        }
+    }
+
     /// Fetch PC locations from the compiled contract to compute the expected PC locations in the
     /// traceback. Computation is not robust, but as long as the cairo function itself is not
     /// edited, this computation should be stable.
@@ -288,7 +276,6 @@
                     .find(|ep| ep.selector == entry_point_selector)
                     .unwrap()
                     .offset
->>>>>>> eb4958ad
             }
         }
     }
@@ -300,16 +287,6 @@
         self.get_offset(entry_point_selector, EntryPointType::External)
     }
 
-    pub fn get_ctor_offset(
-        &self,
-        entry_point_selector: Option<EntryPointSelector>,
-    ) -> EntryPointOffset {
-        let selector =
-            entry_point_selector.unwrap_or(selector_from_name(CONSTRUCTOR_ENTRY_POINT_NAME));
-        self.get_offset(selector, EntryPointType::Constructor)
-    }
-
-<<<<<<< HEAD
     pub fn get_class(&self) -> ContractClass {
         match self {
             // TODO replace once vm/native is a flag
@@ -327,24 +304,15 @@
         }
     }
 
-    // TODO(Arni, 1/1/2025): Remove this function, and use the get_class function instead.
-    pub fn get_deprecated_contract_class(&self) -> DeprecatedContractClass {
-        let mut raw_contract_class: serde_json::Value =
-            serde_json::from_str(&self.get_raw_class()).unwrap();
-
-        // ABI is not required for execution.
-        raw_contract_class
-            .as_object_mut()
-            .expect("A compiled contract must be a JSON object.")
-            .remove("abi");
-
-        serde_json::from_value(raw_contract_class)
-            .expect("DeprecatedContractClass is not supported for this contract.")
-    }
-
-    pub fn get_raw_class(&self) -> String {
-        get_raw_contract_class(&self.get_compiled_path())
-=======
+    pub fn get_ctor_offset(
+        &self,
+        entry_point_selector: Option<EntryPointSelector>,
+    ) -> EntryPointOffset {
+        let selector =
+            entry_point_selector.unwrap_or(selector_from_name(CONSTRUCTOR_ENTRY_POINT_NAME));
+        self.get_offset(selector, EntryPointType::Constructor)
+    }
+
     pub fn all_contracts() -> impl Iterator<Item = Self> {
         // EnumIter iterates over all variants with Default::default() as the cairo
         // version.
@@ -357,6 +325,5 @@
                 vec![contract].into_iter()
             }
         })
->>>>>>> eb4958ad
     }
 }