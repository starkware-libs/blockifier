--- conflicted
+++ resolved
@@ -118,21 +118,13 @@
     fn verify_tx_version(&self, version: TransactionVersion) -> TransactionExecutionResult<()> {
         let allowed_versions: Vec<TransactionVersion> = match self {
             // Support `Declare` of version 0 in order to allow bootstrapping of a new system.
-<<<<<<< HEAD
             Self::Invoke(_) => {
-                vec![TransactionVersion(StarkFelt::from(0_u8)), TransactionVersion(StarkFelt::from(1_u8))]
-            }
-            Self::Declare(_) => {
-=======
-            Self::Declare(_) => {
                 vec![
                     TransactionVersion(StarkFelt::from(0_u8)),
                     TransactionVersion(StarkFelt::from(1_u8)),
-                    TransactionVersion(StarkFelt::from(2_u8)),
                 ]
             }
-            Self::Invoke(_) => {
->>>>>>> c11e3f07
+            Self::Declare(_) => {
                 vec![
                     TransactionVersion(StarkFelt::from(0_u8)),
                     TransactionVersion(StarkFelt::from(1_u8)),
