// run with:
// cargo test --test erc20_tests --features testing
use itertools::Itertools;
use pretty_assertions::assert_str_eq;

use blockifier::execution::sierra_utils::{
    contract_address_to_felt, felt_to_starkfelt, starkfelt_to_felt,
};
use blockifier::test_utils::*;
use starknet_api::hash::StarkFelt;
use starknet_types_core::felt::Felt;

pub const TOTAL_SUPPLY: u128 = 10_000_000_000_000_000_000_000u128;
pub const BALANCE_TO_TRANSFER: u128 = 10u128;
pub const BALANCE_AFTER_TRANSFER: u128 = TOTAL_SUPPLY - BALANCE_TO_TRANSFER;
<<<<<<< HEAD
pub const U256_SUB_OVERFLOW: &str = "0x753235365f737562204f766572666c6f77";
=======
pub const U256_UNDERFLOW: &str = "0x753235365f737562204f766572666c6f77";
pub const CALLER_IS_NOT_THE_OWNER: &str = "0x43616c6c6572206973206e6f7420746865206f776e6572";
>>>>>>> 9d7ccdc5
pub const NAME: &str = "Native";
pub const SYMBOL: &str = "MTK";
pub const DECIMALS: u128 = 18;

#[test]
fn should_deploy() {
    let (_contract_address, _state) = prepare_erc20_deploy_test_state();
}

#[cfg(test)]
mod error_msg_tests {
    use super::*;

    fn parse_encoded_message(message: &str) -> String {
        assert_eq!(message.len() % 2, 0);
        let raw_hex = message.strip_prefix("0x").unwrap().to_owned();
        let character_codes = (0..raw_hex.len())
            .step_by(2)
            .map(|idx| u8::from_str_radix(&raw_hex[idx..idx+2], 16).unwrap())
            .collect_vec();
        std::str::from_utf8(&character_codes).unwrap().to_owned()
    }

    #[test]
    fn u256_sub_overflow() {
        assert_str_eq!(parse_encoded_message(U256_SUB_OVERFLOW), "u256_sub Overflow")
    }
}

#[cfg(test)]
mod read_only_methods_tests {
    use super::*;

    #[test]
    fn test_total_supply() {
        let mut context = TestContext::new();

        let result = context.call_entry_point("total_supply", vec![]);

        assert_eq!(result, vec![Felt::from(TOTAL_SUPPLY), Felt::from(0u8)]);
    }

    #[test]
    fn test_balance_of() {
        let address = felt_to_starkfelt(contract_address_to_felt(Signers::Alice.into()));

        let mut context = TestContext::new();
        let result = context.call_entry_point("balance_of", vec![address]);

        assert_eq!(result, vec![Felt::from(TOTAL_SUPPLY), Felt::from(0u8)]);
    }
}

mod transfer_tests {
    use super::*;

    #[test]
    fn test_transfer_normal_scenario() {
        let address_from = Signers::Alice;
        let address_to = Signers::Bob;

        let total_supply = felt_to_starkfelt(Felt::from(TOTAL_SUPPLY));
        let balance_to_transfer = felt_to_starkfelt(Felt::from(BALANCE_TO_TRANSFER));
        let balance_after_transfer = felt_to_starkfelt(Felt::from(BALANCE_AFTER_TRANSFER));

        let mut context = TestContext::new().with_caller(address_from.into());

        assert_eq!(
            context.call_entry_point("balance_of", vec![address_from.into()]),
            vec![starkfelt_to_felt(total_supply), Felt::from(0u128)]
        );

        assert_eq!(
            context.call_entry_point("balance_of", vec![address_to.into()]),
            vec![Felt::from(0u128), Felt::from(0u128)]
        );

        assert_eq!(
            context.call_entry_point(
                "transfer",
                vec![address_to.into(), balance_to_transfer, StarkFelt::from(0u128)],
            ),
            vec![Felt::from(true)]
        );

        assert_eq!(
            context.call_entry_point("balance_of", vec![address_from.into()]),
            vec![starkfelt_to_felt(balance_after_transfer), Felt::from(0u128)]
        );

        assert_eq!(
            context.call_entry_point("balance_of", vec![address_to.into()]),
            vec![starkfelt_to_felt(balance_to_transfer), Felt::from(0u128)]
        );
    }

    #[test]
    fn test_transfer_insufficient_balance() {
        let address_from = Signers::Alice;
        let address_to = Signers::Bob;

        let total_supply = felt_to_starkfelt(Felt::from(TOTAL_SUPPLY));
        let balance_to_transfer = felt_to_starkfelt(Felt::from(TOTAL_SUPPLY + 1));

        let mut context = TestContext::new().with_caller(address_from.into());

        assert_eq!(
            context.call_entry_point("balance_of", vec![address_from.into()]),
            vec![starkfelt_to_felt(total_supply), Felt::from(0u128)]
        );

        assert_eq!(
            context.call_entry_point("balance_of", vec![address_to.into()]),
            vec![Felt::from(0u128), Felt::from(0u128)]
        );

        assert_eq!(
            context.call_entry_point(
                "transfer",
                vec![address_to.into(), balance_to_transfer, StarkFelt::from(0u128)],
            ),
            vec![Felt::from_hex(U256_SUB_OVERFLOW).unwrap()]
        );

        assert_eq!(
            context.call_entry_point("balance_of", vec![address_from.into()]),
            vec![starkfelt_to_felt(total_supply), Felt::from(0u128)]
        );

        assert_eq!(
            context.call_entry_point("balance_of", vec![address_to.into()]),
            vec![Felt::from(0u128), Felt::from(0u128)]
        );
    }

    #[test]
    #[ignore]
    fn test_transfer_emits_event() {
        let address_from = Signers::Alice;
        let address_to = Signers::Bob;

        let total_supply = felt_to_starkfelt(Felt::from(TOTAL_SUPPLY));
        let balance_to_transfer = felt_to_starkfelt(Felt::from(BALANCE_TO_TRANSFER));
        let balance_after_transfer = felt_to_starkfelt(Felt::from(BALANCE_AFTER_TRANSFER));

        let mut context = TestContext::new().with_caller(address_from.into());

        assert_eq!(
            context.call_entry_point("balance_of", vec![address_from.into()]),
            vec![starkfelt_to_felt(total_supply), Felt::from(0u128)]
        );

        assert_eq!(
            context.call_entry_point("balance_of", vec![address_to.into()]),
            vec![Felt::from(0u128), Felt::from(0u128)]
        );

        assert_eq!(
            context.call_entry_point(
                "transfer",
                vec![address_to.into(), balance_to_transfer, StarkFelt::from(0u128)],
            ),
            vec![Felt::from(true)]
        );

        assert_eq!(
            context.call_entry_point("balance_of", vec![address_from.into()]),
            vec![starkfelt_to_felt(balance_after_transfer), Felt::from(0u128)]
        );

        assert_eq!(
            context.call_entry_point("balance_of", vec![address_to.into()]),
            vec![starkfelt_to_felt(balance_to_transfer), Felt::from(0u128)]
        );

        let event = context.get_event(0).unwrap();
        let event = (event.keys[1], event.keys[2], event.data[0].clone());

        assert_eq!(
            event,
            (address_from.into(), address_to.into(), starkfelt_to_felt(balance_to_transfer),)
        );
    }
}

#[cfg(test)]
mod allowance_tests {
    use super::*;

    #[test]
    fn test_approve() {
        let address_from = Signers::Alice;
        let address_to = Signers::Bob;

        let balance_to_transfer = felt_to_starkfelt(Felt::from(BALANCE_TO_TRANSFER));

        let mut context = TestContext::new().with_caller(address_from.into());

        assert_eq!(
            context.call_entry_point("allowance", vec![address_from.into(), address_to.into()]),
            vec![Felt::from(0u128), Felt::from(0u128)]
        );

        assert_eq!(
            context.call_entry_point(
                "approve",
                vec![address_to.into(), balance_to_transfer, StarkFelt::from(0u128)],
            ),
            vec![Felt::from(true)]
        );

        assert_eq!(
            context.call_entry_point("allowance", vec![address_from.into(), address_to.into()]),
            vec![starkfelt_to_felt(balance_to_transfer), Felt::from(0u128)]
        );
    }

    #[test]
    fn test_increase_allowance() {
        let address_from = Signers::Alice;
        let address_to = Signers::Bob;

        let balance_to_transfer = felt_to_starkfelt(Felt::from(BALANCE_TO_TRANSFER));

        let mut context = TestContext::new().with_caller(address_from.into());

        assert_eq!(
            context.call_entry_point("allowance", vec![address_from.into(), address_to.into()]),
            vec![Felt::from(0u128), Felt::from(0u128)]
        );

        assert_eq!(
            context.call_entry_point(
                "increase_allowance",
                vec![address_to.into(), balance_to_transfer, StarkFelt::from(0u128)],
            ),
            vec![Felt::from(true)]
        );

        assert_eq!(
            context.call_entry_point("allowance", vec![address_from.into(), address_to.into()]),
            vec![starkfelt_to_felt(balance_to_transfer), Felt::from(0u128)]
        );
    }

    #[test]
    fn test_decrease_allowance() {
        let address_from = Signers::Alice;
        let address_to = Signers::Bob;

        let balance_to_transfer = felt_to_starkfelt(Felt::from(BALANCE_TO_TRANSFER));

        let mut context = TestContext::new().with_caller(address_from.into());

        assert_eq!(
            context.call_entry_point("allowance", vec![address_from.into(), address_to.into()]),
            vec![Felt::from(0u128), Felt::from(0u128)]
        );

        assert_eq!(
            context.call_entry_point(
                "approve",
                vec![address_to.into(), balance_to_transfer, StarkFelt::from(0u128)],
            ),
            vec![Felt::from(true)]
        );

        assert_eq!(
            context.call_entry_point("allowance", vec![address_from.into(), address_to.into()]),
            vec![starkfelt_to_felt(balance_to_transfer), Felt::from(0u128)]
        );

        assert_eq!(
            context.call_entry_point(
                "decrease_allowance",
                vec![address_to.into(), balance_to_transfer, StarkFelt::from(0u128)],
            ),
            vec![Felt::from(true)]
        );

        assert_eq!(
            context.call_entry_point("allowance", vec![address_from.into(), address_to.into()]),
            vec![Felt::from(0u128), Felt::from(0u128)]
        );
    }

    #[test]
    #[ignore]
    fn test_approve_emits_event() {
        let address_from = Signers::Alice;
        let address_to = Signers::Bob;

        let balance_to_transfer = felt_to_starkfelt(Felt::from(BALANCE_TO_TRANSFER));

        let mut context = TestContext::new().with_caller(address_from.into());

        assert_eq!(
            context.call_entry_point("allowance", vec![address_from.into(), address_to.into()]),
            vec![Felt::from(0u128), Felt::from(0u128)]
        );

        assert_eq!(
            context.call_entry_point(
                "approve",
                vec![address_to.into(), balance_to_transfer, StarkFelt::from(0u128)],
            ),
            vec![Felt::from(true)]
        );

        assert_eq!(
            context.call_entry_point("allowance", vec![address_from.into(), address_to.into()]),
            vec![starkfelt_to_felt(balance_to_transfer), Felt::from(0u128)]
        );

        let event = context.get_event(0).unwrap();
        let event = (event.keys[1], event.keys[2], event.data[0].clone());

        assert_eq!(
            event,
            (address_from.into(), address_to.into(), starkfelt_to_felt(balance_to_transfer),)
        );
    }
}

#[cfg(test)]
mod transfer_from_tests {
    use super::*;

    #[test]
    fn test_transfer_from() {
        let address_from = Signers::Alice;
        let address_to = Signers::Bob;
        let address_spender = Signers::Charlie;

        let total_supply = felt_to_starkfelt(Felt::from(TOTAL_SUPPLY));
        let balance_to_transfer = felt_to_starkfelt(Felt::from(BALANCE_TO_TRANSFER));
        let balance_after_transfer = felt_to_starkfelt(Felt::from(BALANCE_AFTER_TRANSFER));

        let mut context = TestContext::new().with_caller(address_from.into());

        assert_eq!(
            context.call_entry_point("balance_of", vec![address_from.into()]),
            vec![starkfelt_to_felt(total_supply), Felt::from(0u128)]
        );

        assert_eq!(
            context.call_entry_point("balance_of", vec![address_to.into()]),
            vec![Felt::from(0u128), Felt::from(0u128)]
        );

        assert_eq!(
            context.call_entry_point(
                "approve",
                vec![address_spender.into(), balance_to_transfer, StarkFelt::from(0u128)],
            ),
            vec![Felt::from(true)]
        );

        let mut context = context.with_caller(address_spender.into());

        assert_eq!(
            context.call_entry_point(
                "transfer_from",
                vec![
                    address_from.into(),
                    address_to.into(),
                    balance_to_transfer,
                    StarkFelt::from(0u128)
                ],
            ),
            vec![Felt::from(true)]
        );

        assert_eq!(
            context.call_entry_point("balance_of", vec![address_from.into()]),
            vec![starkfelt_to_felt(balance_after_transfer), Felt::from(0u128)]
        );

        assert_eq!(
            context.call_entry_point("balance_of", vec![address_to.into()]),
            vec![starkfelt_to_felt(balance_to_transfer), Felt::from(0u128)]
        );
    }

    #[test]
    fn transfer_from_insufficient_allowance() {
        let address_from = Signers::Alice;
        let address_to = Signers::Bob;
        let address_spender = Signers::Charlie;

        let total_supply = felt_to_starkfelt(Felt::from(TOTAL_SUPPLY));
        let balance_to_transfer = felt_to_starkfelt(Felt::from(BALANCE_TO_TRANSFER));

        let mut context = TestContext::new().with_caller(address_from.into());

        assert_eq!(
            context.call_entry_point("balance_of", vec![address_from.into()]),
            vec![starkfelt_to_felt(total_supply), Felt::from(0u128)]
        );

        assert_eq!(
            context.call_entry_point("balance_of", vec![address_to.into()]),
            vec![Felt::from(0u128), Felt::from(0u128)]
        );

        assert_eq!(
            context.call_entry_point(
                "approve",
                vec![address_spender.into(), balance_to_transfer, StarkFelt::from(0u128)],
            ),
            vec![Felt::from(true)]
        );

        let mut context = context.with_caller(address_spender.into());

        assert_eq!(
            context.call_entry_point(
                "transfer_from",
                vec![
                    address_from.into(),
                    address_to.into(),
                    felt_to_starkfelt(Felt::from(BALANCE_TO_TRANSFER + 1)),
                    StarkFelt::from(0u128)
                ],
            ),
            vec![Felt::from_hex(U256_SUB_OVERFLOW).unwrap()]
        );

        assert_eq!(
            context.call_entry_point("balance_of", vec![address_from.into()]),
            vec![starkfelt_to_felt(total_supply), Felt::from(0u128)]
        );

        assert_eq!(
            context.call_entry_point("balance_of", vec![address_to.into()]),
            vec![Felt::from(0u128), Felt::from(0u128)]
        );
    }

    #[test]
    fn test_transfer_from_insufficient_balance() {
        let address_from = Signers::Alice;
        let address_to = Signers::Bob;
        let address_spender = Signers::Charlie;

        let total_supply = felt_to_starkfelt(Felt::from(TOTAL_SUPPLY));
        let balance_to_transfer = felt_to_starkfelt(Felt::from(TOTAL_SUPPLY + 1));

        let mut context = TestContext::new().with_caller(address_from.into());

        assert_eq!(
            context.call_entry_point("balance_of", vec![address_from.into()]),
            vec![starkfelt_to_felt(total_supply), Felt::from(0u128)]
        );

        assert_eq!(
            context.call_entry_point("balance_of", vec![address_to.into()]),
            vec![Felt::from(0u128), Felt::from(0u128)]
        );

        assert_eq!(
            context.call_entry_point(
                "approve",
                vec![address_spender.into(), balance_to_transfer, StarkFelt::from(0u128)],
            ),
            vec![Felt::from(true)]
        );

        let mut context = context.with_caller(address_spender.into());

        assert_eq!(
            context.call_entry_point(
                "transfer_from",
                vec![
                    address_from.into(),
                    address_to.into(),
                    balance_to_transfer,
                    StarkFelt::from(0u128)
                ],
            ),
            vec![Felt::from_hex(U256_SUB_OVERFLOW).unwrap()]
        );

        assert_eq!(
            context.call_entry_point("balance_of", vec![address_from.into()]),
            vec![starkfelt_to_felt(total_supply), Felt::from(0u128)]
        );

        assert_eq!(
            context.call_entry_point("balance_of", vec![address_to.into()]),
            vec![Felt::from(0u128), Felt::from(0u128)]
        );
    }

    #[test]
    #[ignore]
    fn test_transfer_from_emits_event() {
        let address_from = Signers::Alice;
        let address_to = Signers::Bob;
        let address_spender = Signers::Charlie;

        let total_supply = felt_to_starkfelt(Felt::from(TOTAL_SUPPLY));
        let balance_to_transfer = felt_to_starkfelt(Felt::from(BALANCE_TO_TRANSFER));

        let mut context = TestContext::new().with_caller(address_from.into());

        assert_eq!(
            context.call_entry_point("balance_of", vec![address_from.into()]),
            vec![starkfelt_to_felt(total_supply), Felt::from(0u128)]
        );

        assert_eq!(
            context.call_entry_point("balance_of", vec![address_to.into()]),
            vec![Felt::from(0u128), Felt::from(0u128)]
        );

        assert_eq!(
            context.call_entry_point(
                "approve",
                vec![address_spender.into(), balance_to_transfer, StarkFelt::from(0u128)],
            ),
            vec![Felt::from(true)]
        );

        // Approve event
        let event = context.get_event(0).unwrap();
        let event = (event.keys[1], event.keys[2], event.data[0].clone());

        assert_eq!(
            event,
            (address_from.into(), address_spender.into(), starkfelt_to_felt(balance_to_transfer),)
        );

        let mut context = context.with_caller(address_spender.into());

        assert_eq!(
            context.call_entry_point(
                "transfer_from",
                vec![
                    address_from.into(),
                    address_to.into(),
                    balance_to_transfer,
                    StarkFelt::from(0u128)
                ],
            ),
            vec![Felt::from(true)]
        );

        // Transfer event
        let event = context.get_event(2).unwrap();
        let event = (event.keys[1], event.keys[2], event.data[0].clone());

        assert_eq!(
            event,
            (address_from.into(), address_to.into(), starkfelt_to_felt(balance_to_transfer),)
        );
    }
}

#[cfg(test)]
mod metadata_tests {
    use super::*;

    #[test]
    fn test_name() {
        let mut context = TestContext::new();
        let result = context.call_entry_point("name", vec![]);

        assert_eq!(result, vec![Felt::from_bytes_be_slice(NAME.as_bytes())]);
    }

    #[test]
    fn test_symbol() {
        let mut context = TestContext::new();
        let result = context.call_entry_point("symbol", vec![]);

        assert_eq!(result, vec![Felt::from_bytes_be_slice(SYMBOL.as_bytes())]);
    }

    #[test]
    fn test_decimals() {
        let mut context = TestContext::new();
        let result = context.call_entry_point("decimals", vec![]);

        assert_eq!(result, vec![Felt::from(DECIMALS)]);
    }
}

#[cfg(test)]
pub mod mintable_tests {
    use super::*;

    #[test]
    fn test_mint_normal_scenario() {
        let address_to_mint_to = Signers::Bob;

        let mut context = TestContext::new().with_caller(Signers::Alice.into());

        assert_eq!(
            context.call_entry_point("balance_of", vec![address_to_mint_to.into()]),
            vec![Felt::from(0u128), Felt::from(0u128)]
        );

        assert_eq!(
            context.call_entry_point(
                "mint",
                vec![
                    address_to_mint_to.into(),
                    StarkFelt::from(BALANCE_TO_TRANSFER),
                    StarkFelt::from(0u128),
                ],
            ),
            vec![]
        );

        assert_eq!(
            context.call_entry_point("balance_of", vec![address_to_mint_to.into()]),
            vec![Felt::from(BALANCE_TO_TRANSFER), Felt::from(0u128)]
        );

        assert_eq!(
            context.call_entry_point("total_supply", vec![]),
            vec![Felt::from(TOTAL_SUPPLY + BALANCE_TO_TRANSFER), Felt::from(0u128)]
        );
    }

    #[test]
    fn test_not_owner_cannot_mint_tokens() {
        let address_to_mint_to = Signers::Charlie;
        let address_of_minter = Signers::Bob;

        let mut context = TestContext::new().with_caller(address_of_minter.into());

        assert_eq!(
            context.call_entry_point("balance_of", vec![address_to_mint_to.into()]),
            vec![Felt::from(0u128), Felt::from(0u128)]
        );

        assert_eq!(
            context.call_entry_point(
                "mint",
                vec![
                    address_to_mint_to.into(),
                    StarkFelt::from(BALANCE_TO_TRANSFER),
                    StarkFelt::from(0u128)
                ]
            ),
            vec![Felt::from_hex(CALLER_IS_NOT_THE_OWNER).unwrap()]
        );

        assert_eq!(
            context.call_entry_point("balance_of", vec![address_to_mint_to.into()]),
            vec![Felt::from(0u128), Felt::from(0u128)]
        );

        assert_eq!(
            context.call_entry_point("total_supply", vec![]),
            vec![Felt::from(TOTAL_SUPPLY), Felt::from(0u128)]
        );
    }

    #[test]
    #[ignore]
    fn test_mint_emits_event() {
        todo!("Implement this test after resolving the problem with events")
    }
}

#[cfg(test)]
pub mod burnable_tests {
    use super::*;

    #[test]
    fn test_burnable_normal_scenario() {
        let address_to_burn_from = Signers::Alice;

        let mut context = TestContext::new().with_caller(address_to_burn_from.into());

        assert_eq!(
            context.call_entry_point("balance_of", vec![address_to_burn_from.into()]),
            vec![Felt::from(TOTAL_SUPPLY), Felt::from(0u128)]
        );

        assert_eq!(
            context.call_entry_point(
                "burn",
                vec![StarkFelt::from(BALANCE_TO_TRANSFER), StarkFelt::from(0u128)],
            ),
            vec![]
        );

        assert_eq!(
            context.call_entry_point("balance_of", vec![address_to_burn_from.into()]),
            vec![Felt::from(TOTAL_SUPPLY - BALANCE_TO_TRANSFER), Felt::from(0u128)]
        );

        assert_eq!(
            context.call_entry_point("total_supply", vec![]),
            vec![Felt::from(TOTAL_SUPPLY - BALANCE_TO_TRANSFER), Felt::from(0u128)]
        );
    }

    #[test]
    fn test_cannot_burn_insufficient_amount() {
        let mut context = TestContext::new();

        assert_eq!(
            context.call_entry_point(
                "burn",
                vec![StarkFelt::from(TOTAL_SUPPLY + 1), StarkFelt::from(0u128)]
            ),
            vec![Felt::from_hex(U256_UNDERFLOW).unwrap()]
        );

        assert_eq!(
            context.call_entry_point("total_supply", vec![]),
            vec![Felt::from(TOTAL_SUPPLY), Felt::from(0u128)]
        );
    }

    #[test]
    #[ignore]
    fn test_burn_emits_event() {
        todo!("Implement this test after resolving the problem with events")
    }
}

#[cfg(test)]
pub mod ownable_tests {
    use super::*;

    #[test]
    fn test_transfer_ownership() {
        let current_owner = Signers::Alice;
        let new_owner = Signers::Bob;

        let mut context = TestContext::new().with_caller(Signers::Alice.into());

        assert_eq!(context.call_entry_point("owner", vec![]), vec![current_owner.into()]);

        assert_eq!(context.call_entry_point("transfer_ownership", vec![new_owner.into()]), vec![]);

        assert_eq!(context.call_entry_point("owner", vec![]), vec![new_owner.into()]);
    }

    #[test]
    fn test_not_owner_cannot_transfer_ownership() {
        let current_owner = Signers::Alice;
        let new_owner = Signers::Bob;

        let mut context = TestContext::new().with_caller(Signers::Charlie.into());

        assert_eq!(context.call_entry_point("owner", vec![]), vec![current_owner.into()]);

        assert_eq!(
            context.call_entry_point("transfer_ownership", vec![new_owner.into()]),
            vec![Felt::from_hex(CALLER_IS_NOT_THE_OWNER).unwrap()]
        );

        assert_eq!(context.call_entry_point("owner", vec![]), vec![current_owner.into()]);
    }

    #[test]
    #[ignore]
    fn test_transfer_ownership_emits_event() {
        todo!("Implement this test after resolving the problem with events")
    }
}<|MERGE_RESOLUTION|>--- conflicted
+++ resolved
@@ -13,12 +13,9 @@
 pub const TOTAL_SUPPLY: u128 = 10_000_000_000_000_000_000_000u128;
 pub const BALANCE_TO_TRANSFER: u128 = 10u128;
 pub const BALANCE_AFTER_TRANSFER: u128 = TOTAL_SUPPLY - BALANCE_TO_TRANSFER;
-<<<<<<< HEAD
 pub const U256_SUB_OVERFLOW: &str = "0x753235365f737562204f766572666c6f77";
-=======
-pub const U256_UNDERFLOW: &str = "0x753235365f737562204f766572666c6f77";
 pub const CALLER_IS_NOT_THE_OWNER: &str = "0x43616c6c6572206973206e6f7420746865206f776e6572";
->>>>>>> 9d7ccdc5
+
 pub const NAME: &str = "Native";
 pub const SYMBOL: &str = "MTK";
 pub const DECIMALS: u128 = 18;
@@ -46,6 +43,11 @@
     fn u256_sub_overflow() {
         assert_str_eq!(parse_encoded_message(U256_SUB_OVERFLOW), "u256_sub Overflow")
     }
+
+    #[test]
+    fn caller_is_not_the_owner() {
+        assert_str_eq!(parse_encoded_message(CALLER_IS_NOT_THE_OWNER), "Caller is not the owner")
+    }
 }
 
 #[cfg(test)]
@@ -730,7 +732,7 @@
                 "burn",
                 vec![StarkFelt::from(TOTAL_SUPPLY + 1), StarkFelt::from(0u128)]
             ),
-            vec![Felt::from_hex(U256_UNDERFLOW).unwrap()]
+            vec![Felt::from_hex(U256_SUB_OVERFLOW).unwrap()]
         );
 
         assert_eq!(
